<<<<<<< HEAD
2009-09-13, Version 4.8.0
	* collectd: Two new data source types, “DERIVE” and “ABSOLUTE”, have
	  been added. “DERIVE” can be used for counters that are reset
	  occasionally. Thanks to Mariusz Gronczewski for implementing this.
	* thresholds: The advanced threshold options “Percentage”, “Hits”, and
	  “Hysteresis” have been added. Thanks to Andrés J. Díaz for hit
	  patches.
	* curl_json plugin: The new cURL-JSON plugin reads JSON files using
	  the cURL library and parses the contents according to user
	  specification. Among other things, this allows to read statistics
	  from a CouchDB instance. Thanks to Doug MacEachern for the patch.
	* df plugin: Using the new “ReportByDevice” option the device rather
	  than the mount point can be used to identify partitions. Thanks to
	  Paul Sadauskas for the patch.
	* dns plugin: The possibility to ignore numeric QTypes has been added.
	  Thanks to Mirko Buffoni for the patch.
	* GenericJMX plugin: The new, Java-based GenericJMX plugin allows to
	  query arbitrary data from a Java process using the “Java Management
	  Extensions” (JMX).
	* madwifi plugin: The new MadWifi plugin collects information about
	  Atheros wireless LAN chipsets from the MadWifi driver. Thanks to
	  Ondrej Zajicek for his patches.
	* network plugin: The receive- and send-buffer-sizes have been made
	  configurable, allowing for bigger and smaller packets. Thanks to
	  Aman Gupta for the patch.
	* olsrd plugin: The new OLSRd plugin queries routing information from
	  the “Optimized Link State Routing” daemon.
	* rrdtool plugin: A new configuration option allows to define a random
	  write delay when writing RRD files. This spreads the load created by
	  writing RRD files more evenly. Thanks to Mariusz Gronczewski for the
	  patch.
	* swap plugin: The possibility to collect swapped in/out pages has
	  been added to the Swap plugin. Thanks to Stefan Völkel for the
	  patch.
	* tokyotyrant plugin: The new TokyoTyrant plugin reads the number of
	  records and file size from a running Tokyo Tyrant server. Thanks to
	  Paul Sadauskas for the patch.
	* unixsock plugin: Add the “GETTHRESHOLD” command. This command can be
	  used to query the thresholds configured for a particular identifier.
	* write_http plugin: The new Write HTTP plugin sends the values
	  collected by collectd to a web-server using HTTP POST requests.
	  Thanks to Paul Sadauskas for the patch.
	* zfs_arc plugin: The new ZFS ARC plugin collects information about
	  the “Adaptive Replacement Cache” (ARC) of the “Zeta File-System”
	  (ZFS). Thanks to Anthony Dewhurst for the patch.
	* empty_counter match: The new Empty Counter match matches value
	  lists, where at least one data source is of type COUNTER and the
	  counter value of all counter data sources is zero.
=======
2009-10-03, Version 4.7.4
	* Build system: Issues when building the iptables plugin have been
	  fixed.
	* exec plugin: Clear the signal block mask before calling exec(2).
	* perl plugin: Declare the “environ” variable. This solves build
	  issues on some platforms.
	* processes plugin: Remove unnecessary call of realloc(3). Thanks to
	  Andrés J. Díaz for the patch.
	* unixsock plugin: Fix a (well hidden) race condition related to file
	  descriptor handling.
>>>>>>> 44a080a9

2009-09-13, Version 4.7.3
	* collectd: Fix a possible but very rare invalid “free” in the caching
	  code. Thanks to Sebastian Harl for the patch.
	* collectd: Remove old values when a cache entry is marked as missing.
	  This way the “GETVAL” command of the UnixSock plugin doesn't return
	  old, no longer valid values when this happens. Thanks to Andrés J.
	  Díaz for the patch.
	* collectd: The “plugin_unregister_read” function has been fixed.
	* apache, ascent, bind, curl, nginx plugins: Advise the cURL library
	  to follow redirects. Thanks to Joey Hess for reporting this bug.
	* df plugin: Check the ignorelist before stating the file system,
	  possibly reducing the number of stats considerably. Thanks to Joey
	  Hess for reporting this bug.
	* iptables plugin: Support for the new libiptc API has been added.
	  Thanks to Sebastian Harl for the patch. The build system has been
	  updated to the plugin only includes the shipped header files when it
	  is linked with the shipped library, too.
	* java plugin: Delay creating the JVM until after the daemon has
	  forked. The JVM internally creates threads that are lost when
	  forking. This means that Java-based plugins are now configured
	  during the init-phase, i. e. later than other plugins.
	* libvirt plugin: Re-connect to libvirtd if connecting fails. Thanks
	  to Alan Pevec for the patch.
	* network plugin: Fix the handling of the “CacheFlush” option: The
	  value was assigned to a wrong variable. The initialization of the
	  gcrypt library, which is used for signing / encrypting traffic, has
	  been fixed. Thanks to Luke Heberling for the patch.
	* powerdns plugin: Set a timeout when reading data from the datagram
	  socket. Handling of the “LocalSocket” option has been fixed.  An
	  incorrectly used “type” has been corrected. Thanks to Luke Heberling
	  for his patches.

2009-07-19, Version 4.7.2
	* Build system: Support for `DESTDIR' has been fixed in the Java
	  bindings.
	* collectd: Okay-notifications have been fixed. Thanks to Andrés J.
	  Díaz for fixing this bug.
	* collectd: A programming error has been fixed in the notification
	  code. The bug may result in an assertion failure.
	* memcached plugin: Portability fix for Solaris. Thanks to Amit Gupta
	  for reporting the bug.
	* ping plugin: Link the plugin with libm.

2009-06-02, Version 4.7.1
	* Build system: Detection of Java has been improved and missing
	  details have been added to the configuration summary. Support for
	  libtool 2.2 has been added.
	* collectd: Two bugs with the threshold checking have been fixed. The
	  first one prevented thresholds to be checked at all, the second one
	  caused wrong behavior with the persistency option. Thanks to Andrés
	  J. Díaz for fixing these problems.
	* collectd: Handling of the `Include' configuration option has been
	  fixed.
	* rrdtool plugin: Make sure initialization is run only once. This
	  resolves problems under Solaris and potentially other systems.
	  Thanks to Amit Gupta for reporting this bug.
	* java plugin: Make it possible to use dots ('.') instead of slashes
	  ('/') as the class separator. Thanks to Randy Rizun for pointing
	  this out.
	* swap plugin: A work-around for 32-bit Solaris has been added. Thanks
	  to Doug MacEachern for the patch.

2009-05-11, Version 4.7.0
	* apache plugin: Support to query multiple servers has been added.
	  Thanks to Amit Gupta for the patch.
	* apache plugin: Handling of lighttpd's scoreboard statistics has been
	  improved. Thanks to Amit Gupta for the patch.
	* conntrack plugin: The new conntrack plugin collects the connection
	  tracking table size. Thanks to Tomasz Pala for the patch.
	* fscache plugin: The new fscache plugin collects statistics about
	  Linux' file-system based caching framework. Thanks to Edward
	  Konetzko for the patch.
	* gmond plugin: The new gmond plugin can receive and interpret
	  multicast traffic from Ganglia's gmond daemon.
	* java plugin: The new java plugin exports the collectd API to Java,
	  making it possible to write extensions to collectd in Java.
	* memcachec plugin: The new memcachec plugin queries data from a
	  memcached daemon and parses it similar to the cURL plugin. Thanks to
	  Doug MacEachern for the initial code.
	* memcached plugin: Support for connections over UNIX domain sockets
	  has been added. Thanks to Franck Lombardi for the patch.
	* memory plugin: Support for OpenBSD and possibly other *BSDs has been
	  added. Thanks to Simon Kuhnle for the patch.
	* mysql plugin: Support to query multiple databases has been added.
	  Thanks to Doug MacEachern for the patch.
	* mysql plugin: Master/slave statistics have been added.
	* mysql plugin: Lock statistics have been added. Thanks to Rodolphe
	  Quiédeville for the patch.
	* network plugin: The possibility to sign or encrypt network traffic
	  has been added.
	* protocols plugin: The new protocols plugin provides information
	  about network protocols, such as IP, TCP and UDP.
	* snmp plugin: The intervals given in the configuration of the SNMP
	  plugin must no longer be a multiple of the global interval.
	* table plugin: The new Table plugin provides parsing for table-like
	  structured files, such as many files beneath /proc.
	* ted plugin: The new TED plugin reads power consumption measurements
	  from “The Energy Detective” (TED). Thanks to Eric Reed for this
	  plugin.
	* onewire plugin: The new `Interval' option allows collecting
	  information from OneWire sensors at arbitrary intervals.
	* ping plugin: Support for collecting the drop rate and standard
	  deviation of round-trip times has been added.
	* uptime plugin: The new uptime plugin can collect the server's
	  uptime. Thanks to Marco Chiappero for the patch.

2009-09-10, Version 4.6.5
	* collectd: Remove old values when a cache entry is marked as missing.
	  This way the “GETVAL” command of the UnixSock plugin doesn't return
	  old, no longer valid values when this happens. Thanks to Andrés J.
	  Díaz for the patch.
	* apache, ascent, bind, curl, nginx plugins: Advise the cURL library
	  to follow redirects. Thanks to Joey Hess for reporting this bug.
	* df plugin: Check the ignorelist before stating the file system,
	  possibly reducing the number of stats considerably. Thanks to Joey
	  Hess for reporting this bug.
	* iptables plugin: Support for the new libiptc API has been added.
	  Thanks to Sebastian Harl for the patch. The build system has been
	  updated to the plugin only includes the shipped header files when it
	  is linked with the shipped library, too.
	* libvirt plugin: Re-connect to libvirtd if connecting fails. Thanks
	  to Alan Pevec for the patch.
	* powerdns plugin: Set a timeout when reading data from the datagram
	  socket. Handling of the “LocalSocket” option has been fixed.  An
	  incorrectly used “type” has been corrected. Thanks to Luke Heberling
	  for his patches.

2009-07-18, Version 4.6.4
	* collectd: Okay-notifications have been fixed. Thanks to Andrés J.
	  Díaz for fixing this bug.
	* collectd: A programming error has been fixed in the notification
	  code. The bug may result in an assertion failure.
	* memcached plugin: Portability fix for Solaris. Thanks to Amit Gupta
	  for reporting the bug.

2009-06-02, Version 4.6.3
	* Build system, various plugins: Many build fixes for FreeBSD,
	  OpenBSD, NetBSD, Solaris and Mac OS X. Big thanks to Doug MacEachern
	  for many fixes and providing a build system for many platforms,
	  Ulf Zimmermann for providing a FreeBSD system and Simon Kuhnle for
	  providing an OpenBSD system.
	* collectd: Two bugs with the threshold checking have been fixed. The
	  first one prevented thresholds to be checked at all, the second one
	  caused wrong behavior with the persistency option. Thanks to Andrés
	  J. Díaz for fixing these problems.
	* collectd: Handling of the `Include' configuration option has been
	  fixed.
	* battery plugin: Don't complain about a missing directory every
	  interval.
	* exec plugin: Allow executed programs to close STDERR. Thanks to
	  Thorsten von Eicken for reporting this problem.
	* irq plugin: Fix handling of overflowing 32-bit counters. Thanks to
	  Tomasz Pala for the patch.
	* perl plugin: Portability build-fixes. Thanks to Doug MacEachern for
	  the patch.
	* memory plugin: Fix a potential problem under Solaris.
	* swap plugin: A work-around for 32-bit Solaris has been added. Thanks
	  to Doug MacEachern for the patch.

2009-03-18, Version 4.6.2
	* collectd: Some Solaris utility code has been improved.
	* filter subsystem: Allow `Chains' without default targets.
	* liboping: A patch to comply with strict aliasing rules has been
	  added.
	* timediff match: Fix a typo: The match was registered with a wrong
	  name which prevented this match to be used as documented. Thanks to
	  Bruno Prémont for finding this problem.
	* bind plugin: Fix collection of the cached RR sets. The number of RR
	  sets currently in the cache was collected as a counter value, which
	  is nonsense. Thanks to Bruno Prémont for implementing this.
	* dns plugin: Don't pass NULL to `pcap_open_live': Some systems,
	  primarily BSDs, don't take it well and crash.
	* oracle plugin: Portability to 64 bit systems has been improved.
	* postgresql plugin: The default configuration has been improved.
	* rrdtool plugin: Fix a possible race condition: If the network plugin
	  is brought and dispatches a value before the rrdtool plugin is
	  initialized, the daemon may crash.

2009-02-22, Version 4.6.1
	* collectd: Many documentation fixes.
	* Collectd::Unixsock: Error handling has been improved.
	* regex match: Don't link with the PCRE library.
	* bind plugin: Various bugs have been fixed. Thanks to Bruno Prémont
	  for finding and fixing most of them.
	* ipmi plugin: Fix an off-by-one error which could cause segmentation
	  faults. Thanks to Peter Holik for his patch.

2009-02-16, Version 4.6.0
	* collectd: Added the `filter chain' infrastructure, which allows the
	  user to use `matches' and `targets' to control value processing.
	* collectd: The new `-T' command line argument allows more in-depth
	  testing of a configuration. Thanks to Doug MacEachern for the patch.
	* collectd-nagios: The Nagios integration command has been updated to
	  use libcollectdclient. The `percentage' aggregation function has
	  been added. Thanks to Fabian Linzberger for the patch.
	* libcollectdclient: A library which abstracts communication with the
	  unixsock plugin for clients has been added.
	* regex match: Match values by their identifies using regular
	  expressions.
	* timediff match: Match for values with an invalid timestamp.
	* value match: Select values by their data sources' values.
	* notification target: Create and dispatch a notification.
	* replace target: Replace parts of an identifier using regular
	  expressions.
	* set target: Set (overwrite) entire parts of an identifier.
	* bind plugin: This new plugin uses the new HTTP/XML interface to BIND
	  statistics, allowing very detailed name server statistics. Thanks to
	  Bruno Prémont for this plugin.
	* cpu plugin: Report `interrupt' separately when using
	  sysctlbyname(3) (used under *BSD). Support for sysctl(3), for
	  example for native OpenBSD support, has been added. Thanks to Simon
	  Kuhnle for the patch.
	* csv plugin: Make it possible to write values to STDOUT instead of
	  files. This is meant for testing purposes mostly. The output written
	  to STDOUT is compatible with the exec plugin. Thanks to Doug
	  MacEachern for the patch.
	* curl plugin: This new plugin can be used to read web pages and parse
	  them using the same mechanism that's used in the tail plugin.
	* dbi plugin: This new plugin allows you to connect to a variety of
	  relational databases and use SQL to gather custom statistics from
	  it. It is similar to the already existing PostgreSQL plugin but uses
	  libdbi to communicate with the database(s).
	* interface plugin: Use the ignorelist framework when selecting /
	  ignoring interfaces. This allows one to use regular expressions to
	  select interfaces, too.
	* ipmi plugin: Handle temporary IPMI error conditions more gracefully.
	  Thanks to Bruno Prémont for this patch.
	* memcached plugin: Add hit-ratio metric. Thanks to Doug MacEachern
	  for the patch.
	* mysql plugin: Allow connecting to a database via the UNIX domain
	  socket, too. Thanks to Mirko Buffoni for the patch.
	* network plugin: Further performance improvements for the receive
	  code. This hopefully will help very large setups.
	* openvpn plugin: This new plugin collects statistics provided by the
	  OpenVPN daemon. Thanks to Doug MacEachern for the patch.
	* oracle plugin: This new plugin allows you to connect to an Oracle
	  database and use SQL to gather custom statistics from it. It is
	  similar to the already existing PostgreSQL plugin.
	* perl plugin: Compatibility fixes for broken versions of Perl 5.10
	  have been added.
	* perl plugin: Export the newly added plugin_write() to Perl plugins.
	* perl plugin: Added support for `notification meta data'.
	* perl plugin: Added support for the `filter chain' infrastructure by
	  allowing plugins to register `matches' and `targets'.
	* postgresql plugin: The preferred configuration syntax has been
	  updated to be in line with the syntax used by the new dbi and oracle
	  plugins. The compatibility code for the old syntax is present.
	  Support for the new `Result' blocks and the interval parameter has
	  been added.
	* processes plugin: Stacksize and virtual memory usage statistics have
	  been added. Portability fixes.
	* rrdcached plugin: This new plugin uses the (still in development)
	  RRD accelerator daemon, rrdcached. This daemon works very similar to
	  the original rrdtool plugin of collectd, but adds some more nice
	  features.
	* swap plugin: Code for OpenBSD (and possibly other *BSDs) has been
	  added.

2009-05-09, Version 4.5.4
	* Build system, various plugins: Many build fixes for FreeBSD,
	  OpenBSD, NetBSD, Solaris and Mac OS X. Big thanks to Doug MacEachern
	  for many fixes and providing a build system for many platforms,
	  Ulf Zimmermann for providing a FreeBSD system and Simon Kuhnle for
	  providing an OpenBSD system.
	* collectd: Fix a potential race condition when creating directories.
	* battery plugin: Don't complain about a missing directory every
	  interval.
	* dns plugin: Slight portability fixes.
	* exec plugin: Allow executed programs to close STDERR. Thanks to
	  Thorsten von Eicken for reporting this problem.
	* irq plugin: Fix handling of overflowing 32-bit counters. Thanks to
	  Tomasz Pala for the patch.
	* perl plugin: Portability build-fixes. Thanks to Doug MacEachern for
	  the patch.
	* rrdtool plugin: Fix a possible race condition: If the network plugin
	  is initialized and dispatches a value before the rrdtool plugin is
	  initialized, the daemon may crash.
	* memory plugin: Fix a potential problem under Solaris.

2009-02-22, Version 4.5.3
	* build system: The check for libupsclient even when `pkg-config' is
	  not available.
	* collectd: Fix error handling in the global cache.
	* Collectd::Unixsock: Error handling has been improved.
	* ascent plugin: Fix a memory leak. Thanks to Bruno Prémont for his
	  patch.
	* ipmi plugin: Fix an off-by-one error which could cause segmentation
	  faults. Thanks to Peter Holik for his patch.
	* tcpconns plugin: An endianness problem has been fixed in the *BSD
	  code. Thanks to "thated" for reporting this.

2009-01-02, Version 4.5.2
	* build system: Check for `mysql.h' and `mysql/mysql.h', since the
	  file may be in both locations, especially when the database was
	  installed in a non-standard path. Thanks to Dusty Doris for
	  reporting this.
	* build system: Handle the _POSIX_PTHREAD_SEMANTICS defined, needed by
	  Solaris, in the configure script automatically.
	* build system, tcpconns plugin: Check for `kvm_nlist' and
	  `kvm_openfiles' before enabling the plugin: Solaris provides a KVM
	  library with similar functions to the BSD variant, but doesn't
	  provide these necessary functions.
	* collectd.conf(5): Various fixes and clarifications.
	* collectd: Remove a GNUism (unnamed unions), thus improving
	  portability.
	* collectd, apcups plugin: Include "collectd.h" before <stdlib.h>.
	  This solves portability problems, especially for Solaris.
	* dns plugin: Fix a portability problem with NetBSD.
	* filecount plugin: Fix an off-by-one error. This error may cause a
	  segmentation fault.
	* network plugin: Fix the handling of `type' in the network protocol.
	  Due to a programming mistake, only 4 or 8 bytes would be copied to a
	  much larger buffer. This caused the `type' to be transferred much
	  more often than necessary. In some cases, e. g. the `cpu' and
	  `cpufreq' plugins being used at the same time, data may be corrupted
	  in those files. Thanks to Bruno Prémont for debugging and reporting
	  this issue.
	* processes plugin: Fix a possible segmentation fault when specifying
	  invalid configuration options.
	* unixsock plugin: Make sure the initialization function is run only
	  once. This resolves a file descriptor leak under systems which run
	  the initialization more than once, such as Solaris.

2008-10-16, Version 4.5.1
	* build system: Change `--enable-<plugin>' to abort with an error if
	  dependencies are not met. Thanks to Bruno Prémont for the patch.
	  Also, the poisoning of various string functions has been restricted
	  to debug builds.
	* collectd: Fix a memory leak in the global value cache. With every
	  *missing* value a couple of bytes would be leaked. Another memory
	  leak in the configuration handling code has been fixed. Thanks to
	  Niraj Tolia for reporting these issues.
	* collectd: Fix an off-by-one error in the ignorelist functionality.
	  When using regular expressions, the last character would be missing,
	  possibly matching differently from what one would expect.
	* collectdmon: Don't block SIGCHLD. This fixes a potential portability
	  problem.
	* collectd-nagios: Fix handling of the `-d' option. Thanks to Fabian
	  Linzberger for reporting the bug.
	* iptables plugin: Fix an off-by-one error. If a string was just one
	  character too long, it was truncated instead of reporting an error.
	* network plugin: Fix a memory leak in the configuration handling
	  code. Thanks to Niraj Tolia for reporting this issue.
	* perl plugin: Log an error message if bootstrapping `Collectd' fails.
	* postgresql plugin: Don't reopen connection during reinitialization.
	  This fixes a bug under Solaris and potentially other platforms.
	  Missing calls to `PQclear' have been added, too. This fixes memory
	  leaks. Thanks to ``Admin'' for reporting these bugs.
	* snmp plugin: Don't expect null-terminated strings from the Net-SNMP
	  library.
	* tail plugin: Call `clearerr(3)' after reading an EOF. This fixes
	  problems with some `libc's. Thanks to Matthias Lay for reporting the
	  bug.

2008-09-04, Version 4.5.0
	* collectd: Added the ability to flush certain identifiers.
	* collectd: The concept of `notification meta data' has been
	  introduced.
	* filecount plugin: The new filecount plugin counts the number of
	  files in a directory and its subdirectories.
	* ipmi plugin: Sensor names have been changed to ensure unique names.
	  Notifications upon added and removed sensors can now be generated.
	* notify_desktop plugin: This new plugin sends notifications to the
	  X desktop using the structure defined in the `Desktop Notification
	  Specification'.
	* notify_email plugin: This new plugin sends out notifications via
	  email, using the `esmtp' library.
	* onewire plugin: The new experimental(!) onewire plugin reads values,
	  such as temperatures, from sensors connected to the computer via the
	  onewire bus.
	* perl plugin: Improved synchronized access to internal data structures
	  and fixed a possible dead-lock.
	* perl plugin: Added the ability to flush certain identifiers and marked
	  plugin_flush_all() and plugin_flush_one() as deprecated in favor of
	  plugin_flush().
	* perl plugin: Added the ability to configure Perl plugins.
	* postgresql plugin: The new postgresql plugin collects statistics
	  about or from a PostgreSQL database.
	* processes plugin: The `ProcessMatch' option has been added.
	* rrdtool plugin: Implement throttling of the `update queue' to lessen
	  IO load.
	* tcpconns plugin: This plugin has been ported to OpenBSD.
	* thermal plugin: The new thermal plugin collects system temperatures
	  using Linux ACPI thermal zone data.

2009-01-02, Version 4.4.5
	* build system: Check for `mysql.h' and `mysql/mysql.h', since the
	  file may be in both locations, especially when the database was
	  installed in a non-standard path. Thanks to Dusty Doris for
	  reporting this.
	* build system: Handle the _POSIX_PTHREAD_SEMANTICS defined, needed by
	  Solaris, in the configure script automatically.
	* collectd.conf(5): Various fixes and clarifications.
	* apcups plugin: Include "collectd.h" before <stdlib.h>. This solves
	  portability problems, especially for Solaris.
	* dns plugin: Fix a portability problem with NetBSD.
	* network plugin: Fix the handling of `type' in the network protocol.
	  Due to a programming mistake, only 4 or 8 bytes would be copied to a
	  much larger buffer. This caused the `type' to be transferred much
	  more often than necessary. In some cases, e. g. the `cpu' and
	  `cpufreq' plugins being used at the same time, data may be corrupted
	  in those files. Thanks to Bruno Prémont for debugging and reporting
	  this issue.
	* unixsock plugin: Make sure the initialization function is run only
	  once. This resolves a file descriptor leak under systems which run
	  the initialization more than once, such as Solaris.

2008-10-16, Version 4.4.4
	* build system: Change `--enable-<plugin>' to abort with an error if
	  dependencies are not met. Thanks to Bruno Prémont for the patch.
	  Also, the poisoning of various string functions has been restricted
	  to debug builds.
	* collectd: Fix a memory leak in the global value cache. With every
	  *missing* value a couple of bytes would be leaked. Another memory
	  leak in the configuration handling code has been fixed. Thanks to
	  Niraj Tolia for reporting these issues.
	* collectd: Fix an off-by-one error in the ignorelist functionality.
	  When using regular expressions, the last character would be missing,
	  possibly matching differently from what one would expect.
	* collectdmon: Don't block SIGCHLD. This fixes a potential portability
	  problem.
	* collectd-nagios: Fix handling of the `-d' option. Thanks to Fabian
	  Linzberger for reporting the bug.
	* network plugin: Fix a memory leak in the configuration handling
	  code. Thanks to Niraj Tolia for reporting this issue.
	* perl plugin: Log an error message if bootstrapping `Collectd' fails.
	* tail plugin: Call `clearerr(3)' after reading an EOF. This fixes
	  problems with some `libc's. Thanks to Matthias Lay for reporting the
	  bug.

2008-09-01, Version 4.4.3
	* collectd: Fix a memory leak in the threshold checking code.
	* memcached plugin: Fix a too short timeout and a related file
	  descriptor leak.
	* memory plugin: A typo in the libstatgrab code has been fixed.
	* snmp plugin: Fix a possible memory leak.

2008-07-15, Version 4.4.2
	* build system: Use pkg-config to detect the upsclient library.
	* collectd: Try even harder to determine the endianess of the
	  architecture collectd is being built on.
	* disk plugin: Fix for Linux 2.4: A wrong field was used as the name
	  of disks.
	* dns plugin: Fix compilation errors with BIND versions 19991001
	  through 19991005.
	* network plugin: Bugfix in the init routine: The init function
	  cleared a buffer regardless of its contents. This could lead to lost
	  values under Solaris.
	* nginx plugin: Remove usage of the thread-unsafe `strtok' function.
	* vserver plugin: Remove usage of the thread-unsafe `readdir'
	  function.
	* wireless plugin: Work around incorrect noise and power values
	  returned by some broken drivers.

2008-06-03, Version 4.4.1
	* collectd: Fix the `DataSource' option within `Type' blocks. Thanks
	  to kyrone for reporting this.
	* collectd: Fixed min/max output in notifications generated by
	  threshold checking.
	* collectd-nagios: Fix the protocol used to communicate with the
	  daemon.
	* perl plugin: Fail noisily, but don't shutdown the daemon, if
	  initialization has errors. An issue with Perl 5.10 has been fixed.
	* teamspeak2 plugin: Fixed an out of bound array access. Thanks to
	  René Rebe and Siegmund Gorr for reporting this.

2008-05-06, Version 4.4.0
	* collectd: Internal code cleanups.
	* collectd: Added support for a `Flush' command in the unixsock and
	  exec plugins. This command can be used to force a plugin (or all) to
	  flush its values to disk.
	* collectd: Thresholds can now be configured to apply to one data
	  source only, making it possible to configure different thresholds
	  for each data source.
	* apache, nginx plugins: Added the possibility to disable host and/or
	  peer verification.
	* ascent plugin: The new ascent plugin reads and parses the statistics
	  page of an Ascent server.
	* cpu plugin: Support for the statgrab library has been added.
	* disk plugin: The possibility to ignore certain disks or collect only
	  specific disks has been added.
	* disk plugin: Support for the statgrab library has been added.
	* ipmi plugin: The new ipmi plugin uses the OpenIPMI library to read
	  sensor values via IPMI, the intelligent platform management
	  interface.
	* iptables plugin: The iptc library that is used by the iptables
	  plugin has been added to the distribution, because it is not
	  provided by all distributions and removed from at least one.
	* powerdns plugin: The new powerdns plugin reads statistics from an
	  authoritative or a recursing PowerDNS name server.
	* rrdtool plugin: The size of the files generated with the default
	  configuration has been decreased.
	* tail plugin: The new tail plugin can be used to gather statistics by
	  continuously reading from log files.
	* teamspeak2 plugin: The new teamspeak2 plugin connects to a
	  TeamSpeak2 server and collects statistics about the number of users
	  and number of channels.
	* users plugin: Support for the statgrab library has been added.
	* vmem plugin: The new vmem plugin collects very detailed statistics
	  about the virtual memory subsystem of Linux.

2008-08-30, Version 4.3.4
	* Build system: Improved detection of and linking with the statgrab
	  library.
	* collectd: Portability fixes, especially to determine endianess more
	  reliable.
	* Various plugins: Fix format strings.
	* disk plugin: A fix for giving disks under Linux 2.4 the right names
	  again has been applied.
	* memcached plugin: Fix a too short timeout and a related file
	  descriptor leak.
	* memory plugin: A typo in the libstatgrab code has been fixed.
	* network plugin: A fix in the initialization function solves problems
	  under Solaris.
	* nginx plugin: A thread-unsafe function has been replaced.
	* vserver plugin: A thread-unsafe function has been replaced.
	* wireless plugin: A work-around for broken wireless drivers has been
	  added.

2008-04-22, Version 4.3.3
	* build system: Improved detection of several libraries, especially if
	  they are in non-standard paths.
	* build system: Portability fixes: Automatically define "_REENTRANT"
	  if the libc expects it.
	* collectd: Error and warning messages have been improved.
	* collectd: Check for the BYTE_ORDER and BIG_ENDIAN defines before
	  using them.
	* apache plugin: Allocate new memory when reading a webpage instead of
	  using a buffer of static size.
	* exec plugin: Close (almost) all filedescriptors before exec(2)ing
	  the program.
	* hddtemp plugin: Error and warning messages have been improved.
	* sensors plugin: Fix sensor collection for some chip types.

2008-03-29, Version 4.3.2
	* collectd: Fix configuration of the `FailureMax', `WarningMax', and
	  `Persist' threshold options.
	* collectd: Fix handling of missing values in the global value cache.
	* collectd: Improved error messages when parsing the configuration.
	* sensors plugin: Fix temperature collection with libsensors4.
	* unixsock plugin: Fix mixed input and output operation on streams.
	* wireless plugin: Fix reading noise value.

2008-03-05, Version 4.3.1
	* exec plugin: Set supplementary group IDs.
	* network plugin:
	  + Use `memcpy' when constructing/parsing a package to avoid
	    alignment problems on weird architectures, such as Sparc.
	  + Translate doubles to/from the x86 byte representation to ensure
	    cross-platform compatibility.
	* ping plugin: Correct the handling of the `TTL' setting.
	* swap plugin: Reapply a patch for Solaris.
	* tcpconns plugin: Portability improvements.

2008-02-18, Version 4.3.0
	* collectd: Notifications have been added to the daemon. Notifications
	  are status messages that may be associated with a data instance.
	* collectd: Threshold checking has been added to the daemon. This
	  means that you can configure threshold values for each data
	  instance. If this threshold is exceeded a notification will be
	  created.
	* collectd: The new `FQDNLookup' option tells the daemon to use the
	  full qualified domain name as the hostname, not just the host part
	  es returned by `gethostname(2)'.
	* collectd: Support for more than one `TypesDB' file has been added.
	  This is useful when one such file is included in a package but one
	  wants to add custom type definitions.
	* collectd: The `Include' config option has been expanded to handle
	  entire directories and shell wildcards.
	* collectdmon: The new `collectdmon' binary detects when collectd
	  terminates and automatically restarts it again.
	* csv plugin: The CSV plugin is now able to store counter values as a
	  rate, using the `StoreRates' configuration option.
	* exec plugin: Handling of notifications has been added and the
	  ability to pass arguments to the executed programs has been added.
	* hddtemp plugin: The new `TranslateDevicename' option lets you
	  disable the translation from device names to major-minor-numbers.
	* logfile plugin: Handling of notifications has been added.
	* ntpd plugin: The new `ReverseLookups' can be used to disable reverse
	  domain name lookups in this plugin.
	* perl plugin: Many internal changes added support for handling multiple
	  threads making the plugin reasonably usable inside collectd. The API has
	  been extended to support notifications and export global variables to
	  Perl plugins; callbacks now have to be identified by name rather than a
	  pointer to a subroutine. The plugin is no longer experimental.
	* uuid plugin: The new UUID plugin sets the hostname to an unique
	  identifier for this host. This is meant for setups where each client
	  may migrate to another physical host, possibly going through one or
	  more name changes in the process. Thanks to Richard Jones from
	  Red Hat's Emerging Technology group for this plugin.
	* libvirt: The new libvirt plugin uses the `libvirt' library to query
	  CPU, disk and network statistics about guest systems on the same
	  physical server. Thanks to Richard Jones from Red Hat's Emerging
	  Technology group for this plugin.

2008-04-22, Version 4.2.7
	* build system: Improved detection of several libraries, especially if
	  they are in non-standard paths.
	* build system: Portability fixes: Automatically define "_REENTRANT"
	  if the libc expects it.
	* collectd: Error and warning messages have been improved.
	* collectd: Check for the BYTE_ORDER and BIG_ENDIAN defines before
	  using them.
	* apache plugin: Allocate new memory when reading a webpage instead of
	  using a buffer of static size.
	* exec plugin: Close (almost) all filedescriptors before exec(2)ing
	  the program.
	* hddtemp plugin: Error and warning messages have been improved.
	* sensors plugin: Fix sensor collection for some chip types.

2008-03-29, Version 4.2.6
	* collectd: Improved error messages when parsing the configuration.
	* sensors plugin: Fix temperature collection with libsensors4.
	* unixsock plugin: Fix mixed input and output operation on streams.
	* wireless plugin: Fix reading noise value.

2008-03-04, Version 4.2.5
	* apache plugin: Improved initialization and error messages.
	* exec plugin: Set supplementary group IDs.
	* network plugin:
	  + Create separate threads for reading from the socket and parsing
	    and dispatching incoming packets. Versions prior to this may have
	    problems in high-load situations, where the socket receive buffers
	    overflows, resulting in gaps in the data.
	  + Use `memcpy' when constructing/parsing a package to avoid
	    alignment problems on weird architectures, such as Sparc.
	  + Translate doubles to/from the x86 byte representation to ensure
	    cross-platform compatibility.
	* ping plugin: Correct the handling of the `TTL' setting.
	* rrdtool plugin: Ensure correct handling of the `RRATimespan' option.
	* swap plugin: Reapply a patch for Solaris.
	* tcpconns plugin: Portability improvements.

2008-01-21, Version 4.2.4
	* unixsock plugin: A bug in the unixsock plugin caused it not to set
	  the permission on the socket as documented in the manpage. Thanks to
	  Evgeny Chukreev for fixing this issue.
	* collectd: The documentation has been improved.

2007-12-28, Version 4.2.3
	* sensors plugin: Updated the plugin to build and work with version 3
	  of the libsensors library.

2007-12-15, Version 4.2.2
	* nginx plugin: Incorrect comparison of strings lead to a segfault
	  when using the plugin. Thanks to Saulius Grigaliunas for fixing
	  this.
	* logfile plugin: The config option `Timestamp' was handled
	  incorrectly and basically always active. Thanks to Luke Heberling
	  for fixing this.

2007-11-08, Version 4.2.1
	* tcpconns plugin: Don't complain about a missing file if IPv6 is not
	  enabled on the host.
	* snmp plugin: Fix a memory leak.

2007-10-27, Version 4.2.0
	* collectd: The new config option `Include' lets you include other
	  configfiles and thus split up your config into smaller parts. This
	  may be especially interesting for the snmp plugin to keep the data
	  definitions separate from the host definitions.
	* ipvs plugin: The new `ipvs' plugin collects IPVS connection statistics
	  (number of connections, octets and packets for each service and
	  destination). Thanks to Sebastian Harl for this plugin.
	* memcached plugin: The new `memcached' plugin connects to a memcached
	  daemon process and collects statistics of this distributed caching
	  system. Thanks to Antony Dovgal for contributing this plugin.
	* nginx plugin: The new `nginx' plugin reads the status page of an
	  nginx daemon and saves the handled connections and requests.
	* perl plugin: Many changes, including the added `EnableDebugger'
	  config option which lets you debug your Perl plugins more easily.
	* rrdtool plugin: Use the thread-safe RRD-library if available. Try to
	  be more thread-safe otherwise by locking calls to the library.
	* snmp plugin: Added the options `Scale' and `Shift' to Data-blocks to
	  correct the values returned by SNMP-agents. If a <data> block is
	  defined as `table' the instance is now optional. The sequence number
	  is used as the type-instance in this case. The new `InstancePrefix'
	  option allows to add arbitrary prefixes to the type-instance.
	* tcpconns plugin: The new `tcpconns' plugin collects the number of
	  certain TCP connections and what state they're in. This can be used
	  to see how many connections your FTP server has to handle or how
	  many outgoing connections your mailserver has open.

2008-01-11, Version 4.1.6
	* unixsock plugin: A bug in the unixsock plugin caused it not to set
	  the permission on the socket as documented in the manpage. Thanks to
	  Evgeny Chukreev for fixing this issue.
	* collectd: The documentation has been improved.

2007-12-27, Version 4.1.5
	* rrdtool plugin: Fix a memory leak that only occurred in very-low-
	  memory situations.
	* sensors plugin: Updated the plugin to build and work with version 3
	  of the libsensors library.

2007-11-08, Version 4.1.4
	* Build system: Improve detection of the rrd library, especially if
	  it's in a non-standard location.
	* Build system: A bug when parsing the argument for
	  `--with-libnetsnmp' has been fixed.
	* collectd: Implement `strerror_r' if the libc doesn't provide it.
	* rrdtool plugin: Fix a bug in the shutdown sequence that might cause
	  a deadlock or delay when shutting down the daemon.
	* snmp plugin: Fix a memory leak.

2007-10-24, Version 4.1.3
	* collectd: A build issue under Solaris has been resolved by renaming
	  data types.
	* rrdtool plugin: Use the thread-safe RRD-library if available. Try to
	  be more thread-safe otherwise by locking calls to the library.

2007-09-28, Version 4.1.2
	* apcups plugin: Fix reporting of the `load percent' data.
	* wireless plugin: Correct the handling of cards returning signal and
	  noise quality as percentage.
	* perl plugin: Fix a possible buffer overflow in get_module_name().
	* build system: Further improve the detection of libraries.
	* netlink plugin: Build issues under some older versions of the Linux
	  includes (i. e. Debian Sarge) have been fixed.
	* snmp plugin: Fix a potential segfault when a host times out. Add
	  support for the `timeticks' type. 

2007-09-12, Version 4.1.1
	* Build system: The detection of `libnetlink' has been improved.
	* collectd: The documentation has been fixed in numerous places.
	* exec plugin: Setting the group under which to run a program has been
	  fixed.
	* collectd: The `sstrerror' function was improved to work correctly
	  with the broken GNU version of `strerror_r'.
	* collectd: Write an error message to STDERR when loading of a plugin
	  fails.
	* apcups plugin: Fix the `types' used to submit the values: They still
	  has an `apcups_' prefix which doesn't work anymore.
	* rrdtool plugin: Create new RRD-files with the `begin' time set to
	  whatever the client thinks is `now'..

2007-09-01, Version 4.1.0
	* Build system: The build system has been changed to automatically
	  disable all plugins, which are missing dependencies. The dependency
	  checking has been removed from the plugins themselves to remove
	  redundancy.
	* Flexible interval: The interval of collected data is now sent along
	  with the data itself over the network, so that the interval-settings
	  of server and clients no longer needs to match.
	* netlink plugin: The new `netlink' plugin connects to the Linux
	  kernel using a netlink socket and uses it to query information about
	  interfaces, qdiscs and classes.
	* rrdtool plugin: The cache is now dumped to disk in an extra thread
	  to not block data collection.
	* snmp plugin: The new `snmp' plugin can read values from SNMP enabled
	  network devices, such as switches, routers, thermometers, rack
	  monitoring servers, etc. The collectd-snmp(5) manpage documents this
	  plugin.
	* unixsock plugin: Added the `LISTVAL' command.
	* xmms plugin: The new `xmms' plugin graphs the bitrate and frequency
	  of music played with xmms.

2007-09-28, Version 4.0.9
	* apcups plugin: Fix reporting of the `load percent' data.
	* wireless plugin: Correct the handling of cards returning signal and
	  noise quality as percentage.
	* perl plugin: Fix a possible buffer overflow in get_module_name().

2007-09-12, Version 4.0.8
	* collectd: The `sstrerror' function was improved to work correctly
	  with the broken GNU version of `strerror_r'.
	* collectd: Write an error message to STDERR when loading of a plugin
	  fails.
	* apcups plugin: Fix the `types' used to submit the values: They still
	  has an `apcups_' prefix which doesn't work anymore.
	* rrdtool plugin: Create new RRD-files with the `begin' time set to
	  whatever the client thinks is `now'..

2007-08-26, Version 4.0.7
	* documentation: Some typos have been fixed and some information has
	  been improved.
	* build system: Many fixes for detecting libraries in unusual places,
	  such as on RedHat systems. The affected libraries are `libcurl',
	  `libmysql', and `libupsclient'.
	* network plugin: Allow the `Port' option to be specified as a number
	  (i. e. without quotes).
	* nut plugin: A fix allows linking the nut plugin against
	  libupsclient, version >= 2.2.0.
	* processes plugin: Fix a potential segmentation fault.

2007-07-30, Version 4.0.6
	* sensors plugin: Fix the ignorelist functionality: Only the `type
	  instance' was used to match against the list, but the documentation
	  told otherwise. This release fixes the code, so it complies with the
	  documentation.
	* syslog plugin: Call `openlog' right when the plugin is loaded, so
	  configuration messages will end up in the logging facility.
	* conrtib/fedora: The contributed specfile for Fedora has been
	  updated.

2007-07-05, Version 4.0.5
	* Portability: More fixes for OpenBSD have been included.

2007-06-24, Version 4.0.4
	* cpu plugin: Fixed the Solaris code.
	* dns plugin: Fixed a build issue for OpenBSD.
	* interface plugin: Fixed the Solaris code.
	* load plugin: Fixed the alternative `/proc' Linux code.
	* memory plugin: Fixed the Solaris code.
	* oconfig: Don't require `-lfl' anymore.

2007-06-19, Version 4.0.3
	* cpu plugin: Fix the Darwin / Mac OS X code.
	* ping plugin: Use the return value of `getpid', not its address.
	* csv, rrdtool plugin: Fixed a bug that prevented an buffer to be
	  initialized correctly.
	* configure: Added `--with-nan-emulation' to aid cross compilation.

2007-06-12, Version 4.0.2
	* hddtemp and ntpd plugin: Corrected the parsing of port numbers when
	  they're given in numerically form.

2007-06-07, Version 4.0.1
	* iptables plugin: A bug in the configuration routine has been fixed.
	  Setting a comment in the configfile will no longer cause a
	  segmentation fault.

2007-06-03, Version 4.0.0
	* collectd: The plugin-infrastructure has been changed to allow for
	  more types of plugins, namely `write' and `log' plugins.
	* collectd: The read-function has been changed to read many plugins in
	  parallel, using threads. Thus, plugins generally need to use
	  thread-safe functions from now on.
	* collectd: The '-t' command line options allows to perform syntax tests
	  of the configuration file and exit immediately.
	* csv plugin: The new `csv' plugin handles output to `comma separated
	  values'-files.
	* rrdtool plugin: The new `rrdtool' plugin handles output to
	  RRD-files. Data can be cached to combine multiple updates into one
	  write to increase IO-performance.
	* network plugin: The new `network' plugin handles IO via the network.
	  It implements a different, much more extensible protocol which can
	  combine many values in one packet, decreasing the number of UDP-
	  packets being sent. It can read from and send to the network and
	  with the appropriate configuration even forward packets to other
	  networks.
	* unixsock plugin: The new `unixsock' plugin provides an interface to
	  communicate with the daemon while it is running. Right now the
	  commands `GETVAL' and `PUTVAL' are implemented, but more are to
	  come.
	* perl plugin: The new `perl' plugin allows you to write extensions
	  for collectd in the scripting-language Perl.
	* logfile plugin: The new `logfile' plugin writes logmessages to files
	  or STDOUT or STDERR.
	* syslog plugin: The new `syslog' plugin sends logmessages to the
	  system's syslog daemon.
	* entropy plugin: The new `entropy' plugin collects the amount of
	  entropy currently being available to the system.
	* exec plugin: The new `exec' plugin forks child processes and reads
	  back values provided by the forked processes.
	* iptables plugin: The new `iptables' plugin reads counters from
	  iptables rules. Thanks to Sjoerd van der Berg for contributing this
	  plugin.
	* irq plugin: The new `irq' plugin collects the IRQ-counters. Thanks
	  to Peter Holik for contributing this plugin.
	* nut plugin: The new `nut' plugin connects the upsd of the `network
	  ups tools' and reads information about the connected UPS.
	* apache plugin: Support for lighttpd's `BusyServers' (aka.
	  connections) field was added by Florent Monbillard.
	* collectd-nagios: The new `collectd-nagios' binary queries values
	  from collectd, parses them and exits according to Nagios-standards.
	* manpages: The manpages have been improved a lot.

2007-09-28, Version 3.11.7
	* wireless plugin: Correct the handling of cards returning signal and
	  noise quality as percentage.

2007-08-31, Version 3.11.6
	* processes plugin: Fix a potential segmentation fault.

2007-05-29, Version 3.11.5
	* configure: Added `AC_SYS_LARGEFILE' for LFS.
	* ntpd plugin: Fix a potential buffer overflow.
	* processes plugin: Fix a bug when run under Linux 2.4. All processes
	  were accounted as `zombies'.

2007-04-10, Version 3.11.4
	* dns plugin: Change the order of includes to make the plugin compile
	  under FreeBSD.

2007-03-30, Version 3.11.3
	* configure: Have the configure-script define `HAVE_LIBKSTAT' instead
	  of the unused `COLLECT_KSTAT'.

2007-02-11, Version 3.11.2
	* plugin: Catch NULL-pointer and try to fix them. Otherwise the
	  NULL-pointer may have been passed to `printf' which causes a
	  segfault with some libcs.

2007-02-10, Version 3.11.1
	* df plugin: Some wrong defines have been fixed so the plugin works
	  under Solaris again.
	* dns plugin: The usage of a struct has been fixed to work with
	  non-GNU libcs.
	* processes plugin: Some missing defines have been added so the plugin
	  compiles cleanly under FreeBSD and presumably other UNIXes.

2006-12-22, Version 3.11.0
	* collectd: The new command line option `-P' makes it easier for
	  distributors to change the location of PID-files.
	* collectd: The daemon shuts down faster now which makes it easier to
	  write init.d-scripts for it.
	* apache plugin: Increase the buffersize to 16k, because the 4k buffer
	  caused problems every now and then.
	* df plugin: New config options allow to ignore certain mountpoints,
	  filesystem types or devices.
	* dns plugin: The new dns plugin uses `libpcap' to capture DNS traffic
	  and interprets it. It collects traffic as well as qtype, opcode and
	  rcode counts.
	* email plugin: Sebastian Harl has contributed this plugin which
	  counts received mails in categories (e. g. ham, spam, virus), spam
	  score (as given by SpamAssassin) and check types.
	* mbmon plugin: Flavio Stanchina has contributed this plugin which
	  uses `mbmon' to gather information from sensors on the motherboard.
	* processes plugin: Collect detailed statistics for configured
	  processes, that's process and thread count, CPU usage, resident
	  segment size and pagefaults.
	* multimeter plugin: Peter Holik contributed a new plugin which
	  queries multimeters.
	* sensors plugin: Lubos Stanek has put much effort into improving this
	  plugin, including `extended naming', collection of voltage values
	  and the possibility to ignore certain values.

2006-12-21, Version 3.10.4
	* Max Kellermann has identified a bug in the server routine: When
	  opening a socket fails the daemon will (re)try opening the socket in
	  an endless loop, ultimately leading to a `EMFILE' error.

2006-11-04, Version 3.10.3
	* Lubos Stanek has identified a bug in the ntpd-plugin: When the
	  ntpd's reply was sent in more than one packet, the buffer size was
	  calculated incorrectly, resulting in the reading of uninitialized or
	  freed memory.

2006-11-01, Version 3.10.2
	* The sample config file has been improved.
	* Errors in the manpages have been corrected.
	* The ping-plugin now adds hosts during initialization, not during
	  startup. This speeds up startup when no network connectivity is
	  available. Also, the hosts are being added later when the network is
	  available.
	* Improved BSD-support for the df-plugin.
	* Fixed syntax errors in the swap-plugin for Mac OS X.
	* Fix a wrong structure being passed to `getnameinfo' in the ntpd-
	  plugin.
	* Don't disable the mysql-plugin if connecting to the database fails
	  during initialization. Instead, try again in increasing intervals.

2006-07-19, Version 3.10.1
	* A bug in the apcups plugin was fixed: Is the plugin is loaded, but
	  the apcups cannot be reached, unconnected sockets will pile up and
	  eventually lead to `Too many open files' errors.

2006-07-09, Version 3.10.0
	* The `disk' plugin has been ported to Darwin.
	* The `battery' plugin should work on many Apple computers now.
	* The `traffic' plugin can now ignore certain interfaces. Also,
	  statistics for sent/received packets and errors have been added.
	* A plugin to monitor APC UPSes using `apcupsd' has been added. Thanks
	  to Anthony Gialluca for contributing this plugin and providing me
	  with a test environment :)
	* A plugin for monitoring an NTP instance and the local clock drift
	  has been added.

2006-06-25, Version 3.9.4
	* The Solaris code in the `swap' plugin has been changed to reflect
	  the numbers returned by `swap -s'. Thanks to Christophe Kalt for
	  working this out.
	* The debugging system has been fixed to work with the Sun libc.
	* When built without librrd the variable `operating_mode' could be
	  uninitialized. Thanks to David Elliot for reporting the bug.

2006-06-01, Version 3.9.3
	* Fixed the ping-plugin under FreeBSD and Mac OS X. Potentially other
	  operating systems also profit from the changes, but I wasn't able to
	  check that.
	* Changed the build system to find the netinet-includes under FreeBSD
	  and therefore successfully build the `liboping' library there.

2006-05-09, Version 3.9.2
	* Applied a patch to the `liboping' library. Due to a bug in the
	  sequence checking the `ping' plugin stopped working after
	  approximately 7.6 days.

2006-05-09, Version 3.8.5
	* Applied a patch to the `liboping' library. Due to a bug in the
	  sequence checking the `ping' plugin stopped working after
	  approximately 7.6 days.

2006-04-21, Version 3.9.1
	* Build issues with Solaris and possible other architectures have been
	  resolved.
	* Problems when building the `apache'-plugin without `libcurl' have
	  been resolved.
	* A bug in the `ping' plugin has been fixed. Sorry folks.

2006-04-02, Version 3.9.0
	* A plugin to monitor the Apache webserver has been added.
	  <http://httpd.apache.org/>
	* A plugin to collect statistics about virtual servers using VServer.
	  <http://linux-vserver.org/> Thanks to Sebastian Harl for writing
	  this plugin :)
	* A plugin for wireless LAN cards has been added. It monitors signal
	  strength, link quality and noise ratio..
	* A plugin for Apple hardware sensors has been added.
	* An option to compile collectd with different `step' and `heartbeat'
	  settings has been added. The size of RRAs is no longer static but
	  calculated based on the settings for `step' and `width'.
	* The `ping' plugin can now be configured to use a certain TTL.
	* A plugin to monitor the hardware sensors of Apple computers has been
	  added.
	* The plugins `cpu', `memory', `processes' and `traffic' have been
	  ported to Mach/Darwin (Mac OS X).
	* The `log mode' has been contributed by Christophe Kalt. It writes
	  the data into text files rather than RRD files.

2006-04-09, Version 3.8.4
	* Applied patch by Vincent Stehlé which improves the disk-name
	  resolution in the `hddtemp' plugin for Linux systems.

2006-04-02, Version 3.8.3
	* Applied a patch by James Byers: The MySQL plugin was not working
	  with MySQL 5.0.2 or later.

2006-03-14, Version 3.8.2
	* `utils_mount.c' has been changed to not use the `MNTTAB' defined by
	  the GNU libc, because it points to `/etc/fstab' rather than
	  `/etc/mtab'.

2006-03-13, Version 3.8.1
	* Fixes for building collectd under FreeBSD, Mac OS X and Solaris.
	* Fixes in the debian `postinst' and `init.d' scripts.

2006-03-09, Version 3.8.0
	* The `ping' plugin no longer uses `libping' but a self written
	  library named `liboping'. With this library it's possible to ping
	  multiple IPv4 and IPv6 addresses and hostnames - in parallel.

2006-02-18, Version 3.7.2
	* A simple bug in the `battery' plugin has been fixed. It should now
	  work with ACPI based batteries as well. Thanks to Sebastian for
	  fixing this.
	* Fixing a bug that prevented collectd to be built without librrd.
	  Thanks to Werner Heuser for reporting it.

2006-02-04, Version 3.7.1
	* The new network code has been improved to build with older versions
	  of glibc.
	* Fix in `libping' sets the ICMP sequence on outgoing packets. Thanks
	  to Tommie Gannert for this patch.

2006-01-30, Version 3.7.0
	* The `battery' plugin has been added. It collects information about
	  laptop batteries..
	* The MySQL plugin has been improved: It now writes two more RRD
	  files, `mysql_qcache.rrd' and `mysql_threads.rrd'.
	* The `cpufreq' plugin now reads another file since the file it did
	  read so far causes much overhead in the kernel. Also, you need root
	  to read the old file, but not to read the new one.
	* The `hddtemp' plugin can now be configured to connect to another
	  address and/or port than localhost.
	* The `df' plugin now prefers `statvfs' over `statfs'.
	* The network code has been rewritten. collectd now supports unicast
	  and multicast, and IPv4 and IPv6. Also, the TTL of sent packages can
	  be set in the configfile.

2006-01-24, Version 3.6.2
	* Due to a bug in the configfile handling collectd wouldn't start in
	  client mode. This released fixes this.

2006-01-20, Version 3.6.1
	* Due to a bug in `configure.in' all modules and the binary were
	  linked against `libmysqlclient'. This issue is solved by this
	  release.

2006-01-17, Version 3.6.0
	* A config file has been added. This allows for loading only specific
	  plugins.
	* A `df' plugin has been added.
	* A `mysql' plugin has been added.
	* The `ping' plugin doesn't entirely give up hope when a socket error
	  occurred, but will back of and increase the intervals between tries.

2006-01-21, Version 3.5.2
	* Fixed yet another bug in the signal handling.. Stupid typo..
	* Improved the ping plugin to not give up on socket errors (backport
	  from 3.6.0).

2005-12-18, Version 3.5.1
	* The PID-file is now deleted correctly when shutting down the daemon.
	* SIGINT and SIGTERM are now handled correctly.

2005-12-16, Version 3.5.0 (Revision 326)
	* A bug in the `load' module under Solaris has been fixed.
	* The `users' module has been contributed by Sebastian Harl. It counts
	  currently logged in users.
	* The CPU module now works under FreeBSD without the use of
	  `libstatgrab', however SMP support is missing.
	* The default directories for the RRD files and the PID file now
	  depend on the compile time setting of `localstatedir'.

2005-11-15, Version 3.4.0 (Revision 236)
	* A PID-file is written to /var/run upon startup. Thanks to `Tommie'
	  from gentoo's bugzilla for writing the patch.
	* The build dependency for librrd has been removed. Binaries built
	  without librrd are client-only and will multicast their value as
	  with the `-c' argument.
	* A patch by Peter Holik adds a module for monitoring CPU frequencies.
	* The newly introduced `-f' switch prevents daemon initialization
	  (forking, closing standard filehandles, etc.) Thanks to Alvaro
	  Barcellos for this patch.

2005-11-04, Version 3.3.0 (Revision 216)
	* New modules have been added:
	  - `serial', for monitoring traffic on the serial interfaces
	  - `nfs', for graphing NFS procedure calls
	  - `tape', traffic from/to tape devices
	* The memory.rrd now accepts more than 4Gig of memory.

2005-10-26, Version 3.2.0 (Revision 200)
	* Support for graphing the processes has been added (thanks to Lyonel
	  Vincent)
	* If reading from hddtemp fails collectd will increase the time
	  between polls up to one day.
	* The init.d files have been improved.
	* Problems with the spec file have been fixed.

2005-10-16, Version 3.1.0 (Revision 194)
	* Added the `setsid' syscall to the startup code.
	* Support for hddtemp has been added (thanks to Vincent Stehlé)

2005-09-30, Version 3.0.0 (Revision 184)
	* The ability to send/receive data to/from the network (think
	  multicast) has been added.
	* Modules have been split up into shared libraries can be loaded at
	  runtime. The biggest advantage is that the core program doesn't need
	  to be linked against an external library.
	* A patch by George Kargiotakis has been applied: It fixes the sensors
	  behaviour then more than one sensor is being queried.

2005-09-16, Version 2.1.0 (Revision 172)
	* A module for swap statistics has been added.

2005-09-09, Version 2.0.0 (Revision 135)
	* Filenames can no longer be configured at program startup. The only
	  options as of this version are the directory and ping hosts.
	* CPU statistics now include Wait-IO. If provided under Linux IRQ and
	  Soft-IRQ statistics are added to `System'. 
	* Diskstats now collect read and write bytes, not sectors.
	* Ping statistics can now be collected for more than one host. There
	  is no default any more: If no host is given no host will be pinged.
	* A self-written patch for libping has been applied so it builds
	  cleanly.

2005-09-01, Version 1.8.1 (Revision 123)
	* Much improved configure-script: libraries and features may now be
	  disabled.
	* More detailed warnings/error messages when RRD update fails.

2005-08-29, Version 1.8.0:
	* Support for collecting disk statistics under Solaris.

2005-08-25, Version 1.7.0:
	* Support for libstatgrab[1] for load, memory usage and network
	  traffic. CPU- and disk-usage are not (yet) supported, since
	  libstatgrab returns insufficient information. I will contact the
	  authors.
	* Improved the CPU-initialization code for Solaris. Apparently CPUs
	  aren't necessarily counted linear which is now handled correctly.
	[1]: http://www.i-scream.org/libstatgrab/

2005-08-21, Version 1.6.0:
	* Basic support for Solaris: System load and cpu-usage can be
	  collected under Solaris, too. Other stats will follow later.
	* Many fixes in the autoconf-script
	* Collection/Museum scripts have been added under contrib/museum
	* collectd may now be started in unprivileged mode, though ping
	  statistics will not work.

2005-07-17, Version 1.5.1:
	* Diskstats-RRDs now use major/minor for naming. Some systems have
	  weird strings as disk-names..

2005-07-17, Version 1.5:
	* A new module, diskstats, has been added. It collects information
	  about the disks and partitions.

2005-07-11, Version 1.4.2:
	* The meminfo module has been changed to work with more platforms
	  and/or kernel versions.

2005-07-10, Version 1.4.1: Correct traffic stats
	* The traffic rrd-file is now created with DS-type `COUNTER' which I
	  forgot to correct when I changed that module.

2005-07-09, Version 1.4: More traffic stats
	* Traffic is now collected for all interfaces that can be found
	* Temperature-statistics are read from lm-sensors if available

2005-07-08, Version 1.3: CPU stats
	* Collecting CPU statistics now

2005-07-12, Version 1.2: Using syslog
	* collectd is now using the syslog facility to report errors, warnings
	  and the like..
	* The default directory is now /var/db/collectd

2005-07-10, Version 1.1: Minor changes
	* Nothing really useful to say ;)

2005-07-09, Version 1.0: Initial Version
	* The following modules are provided:
	  * Load average
	  * Ping time
	  * Traffic
	  * Memory info<|MERGE_RESOLUTION|>--- conflicted
+++ resolved
@@ -1,4 +1,3 @@
-<<<<<<< HEAD
 2009-09-13, Version 4.8.0
 	* collectd: Two new data source types, “DERIVE” and “ABSOLUTE”, have
 	  been added. “DERIVE” can be used for counters that are reset
@@ -47,7 +46,7 @@
 	* empty_counter match: The new Empty Counter match matches value
 	  lists, where at least one data source is of type COUNTER and the
 	  counter value of all counter data sources is zero.
-=======
+
 2009-10-03, Version 4.7.4
 	* Build system: Issues when building the iptables plugin have been
 	  fixed.
@@ -58,7 +57,6 @@
 	  Andrés J. Díaz for the patch.
 	* unixsock plugin: Fix a (well hidden) race condition related to file
 	  descriptor handling.
->>>>>>> 44a080a9
 
 2009-09-13, Version 4.7.3
 	* collectd: Fix a possible but very rare invalid “free” in the caching
