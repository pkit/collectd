--- conflicted
+++ resolved
@@ -1,4 +1,3 @@
-<<<<<<< HEAD
 2011-03-28, Version 5.0.0
 	* collectd: The "FQDNLookup" option is now enabled by default.
 	* collectd: The internal representation of time has been changed to
@@ -68,7 +67,7 @@
 	  alternatives.
 	* v5upgrade target: Target for converting v4 data sets to the v5
 	  schema.
-=======
+
 2011-10-07, Version 4.10.4
 	* collectd: A mutex leak has been fixed in the meta data code. Thanks
 	  to Rafal Lesniak for his patch.
@@ -92,7 +91,6 @@
 	  to Francois-Xavier Bourlet for fixing this.
 	* Various plugin: Set a multi-threading flag in libcurl. Thanks to Mike
 	  Flisher for the fix.
->>>>>>> 9fbe348a
 
 2011-03-26, Version 4.10.3
 	* Documentation: Several updates and additions. Thanks to Sebastian Harl.
