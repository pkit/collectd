--- conflicted
+++ resolved
@@ -79,7 +79,7 @@
  * Private data types
  */
 #define SECURITY_LEVEL_NONE     0
-#if HAVE_GCRYPT_H
+#if HAVE_LIBGCRYPT
 # define SECURITY_LEVEL_SIGN    1
 # define SECURITY_LEVEL_ENCRYPT 2
 #endif
@@ -88,7 +88,7 @@
 	int fd;
 	struct sockaddr_storage *addr;
 	socklen_t                addrlen;
-#if HAVE_GCRYPT_H
+#if HAVE_LIBGCRYPT
 	int security_level;
 	char *username;
 	char *password;
@@ -97,23 +97,15 @@
 #endif
 };
 
-<<<<<<< HEAD
 struct sockent_server
 {
 	int *fd;
 	size_t fd_num;
-#if HAVE_GCRYPT_H
-=======
-#define SECURITY_LEVEL_NONE     0
 #if HAVE_LIBGCRYPT
-# define SECURITY_LEVEL_SIGN    1
-# define SECURITY_LEVEL_ENCRYPT 2
->>>>>>> bcd6151b
 	int security_level;
 	char *auth_file;
 	fbhash_t *userdb;
 	gcry_cipher_hd_t cypher;
-<<<<<<< HEAD
 #endif
 };
 
@@ -131,9 +123,6 @@
 		struct sockent_client client;
 		struct sockent_server server;
 	} data;
-=======
-#endif /* HAVE_LIBGCRYPT */
->>>>>>> bcd6151b
 
 	struct sockent *next;
 } sockent_t;
@@ -1266,13 +1255,8 @@
 				break;
 			}
 		}
-<<<<<<< HEAD
-#if HAVE_GCRYPT_H
+#if HAVE_LIBGCRYPT
 		else if ((se->data.server.security_level == SECURITY_LEVEL_ENCRYPT)
-=======
-#if HAVE_LIBGCRYPT
-		else if ((se->security_level == SECURITY_LEVEL_ENCRYPT)
->>>>>>> bcd6151b
 				&& (packet_was_encrypted == 0))
 		{
 			if (printed_ignore_warning == 0)
@@ -1297,13 +1281,8 @@
 				break;
 			}
 		}
-<<<<<<< HEAD
-#if HAVE_GCRYPT_H
+#if HAVE_LIBGCRYPT
 		else if ((se->data.server.security_level == SECURITY_LEVEL_SIGN)
-=======
-#if HAVE_LIBGCRYPT
-		else if ((se->security_level == SECURITY_LEVEL_SIGN)
->>>>>>> bcd6151b
 				&& (packet_was_encrypted == 0)
 				&& (packet_was_signed == 0))
 		{
@@ -1463,7 +1442,7 @@
     sec->fd = -1;
   }
   sfree (sec->addr);
-#if HAVE_GCRYPT_H
+#if HAVE_LIBGCRYPT
   sfree (sec->username);
   sfree (sec->password);
   if (sec->cypher != NULL)
@@ -1484,25 +1463,14 @@
     }
   }
 
-<<<<<<< HEAD
   sfree (ses->fd);
-#if HAVE_GCRYPT_H
+#if HAVE_LIBGCRYPT
   sfree (ses->auth_file);
   fbh_destroy (ses->userdb);
   if (ses->cypher != NULL)
     gcry_cipher_close (ses->cypher);
 #endif
 } /* }}} void free_sockent_server */
-=======
-#if HAVE_LIBGCRYPT
-		if (se->cypher != NULL)
-		{
-			gcry_cipher_close (se->cypher);
-			se->cypher = NULL;
-		}
-		free (se->shared_secret);
-#endif /* HAVE_LIBGCRYPT */
->>>>>>> bcd6151b
 
 static void sockent_destroy (sockent_t *se) /* {{{ */
 {
@@ -1717,7 +1685,7 @@
 	{
 		se->type = SOCKENT_TYPE_SERVER;
 		se->data.server.fd = NULL;
-#if HAVE_GCRYPT_H
+#if HAVE_LIBGCRYPT
 		se->data.server.security_level = SECURITY_LEVEL_NONE;
 		se->data.server.auth_file = NULL;
 		se->data.server.userdb = NULL;
@@ -1728,7 +1696,7 @@
 	{
 		se->data.client.fd = -1;
 		se->data.client.addr = NULL;
-#if HAVE_GCRYPT_H
+#if HAVE_LIBGCRYPT
 		se->data.client.security_level = SECURITY_LEVEL_NONE;
 		se->data.client.username = NULL;
 		se->data.client.password = NULL;
@@ -1753,7 +1721,7 @@
 		return (-1);
 
 	/* Set up the security structures. */
-#if HAVE_GCRYPT_H /* {{{ */
+#if HAVE_LIBGCRYPT /* {{{ */
 	if (se->type == SOCKENT_TYPE_CLIENT)
 	{
 		if (se->data.client.security_level > SECURITY_LEVEL_NONE)
@@ -1797,7 +1765,7 @@
 			}
 		}
 	}
-#endif /* }}} HAVE_GCRYPT_H */
+#endif /* }}} HAVE_LIBGCRYPT */
 
         node = se->node;
         service = se->service;
@@ -1884,7 +1852,6 @@
 				continue;
 			}
 
-<<<<<<< HEAD
 			se->data.client.addr = malloc (sizeof (*se->data.client.addr));
 			if (se->data.client.addr == NULL)
 			{
@@ -1898,29 +1865,6 @@
 			assert (sizeof (*se->data.client.addr) >= ai_ptr->ai_addrlen);
 			memcpy (se->data.client.addr, ai_ptr->ai_addr, ai_ptr->ai_addrlen);
 			se->data.client.addrlen = ai_ptr->ai_addrlen;
-=======
-#if HAVE_LIBGCRYPT
-		se->security_level = security_level;
-		se->shared_secret = NULL;
-		se->cypher = NULL;
-		if (shared_secret != NULL)
-		{
-			se->shared_secret = sstrdup (shared_secret);
-			assert (se->shared_secret != NULL);
-
-			memset (se->shared_secret_hash, 0,
-					sizeof (se->shared_secret_hash));
-			gcry_md_hash_buffer (GCRY_MD_SHA256,
-					se->shared_secret_hash,
-					se->shared_secret,
-					strlen (se->shared_secret));
-		}
-#else
-		/* Make compiler happy */
-		security_level = 0;
-		shared_secret = NULL;
-#endif /* HAVE_LIBGCRYPT */
->>>>>>> bcd6151b
 
 			network_set_ttl (se, ai_ptr);
 
@@ -2220,16 +2164,12 @@
 	} /* while (42) */
 } /* }}} void networt_send_buffer_plain */
 
-<<<<<<< HEAD
-#if HAVE_GCRYPT_H
+#if HAVE_LIBGCRYPT
 #define BUFFER_ADD(p,s) do { \
   memcpy (buffer + buffer_offset, (p), (s)); \
   buffer_offset += (s); \
 } while (0)
 
-=======
-#if HAVE_LIBGCRYPT
->>>>>>> bcd6151b
 static void networt_send_buffer_signed (const sockent_t *se, /* {{{ */
 		const char *in_buffer, size_t in_buffer_size)
 {
@@ -2387,12 +2327,8 @@
   /* Send it out without further modifications */
   networt_send_buffer_plain (se, buffer, buffer_size);
 } /* }}} void networt_send_buffer_encrypted */
-<<<<<<< HEAD
 #undef BUFFER_ADD
-#endif /* HAVE_GCRYPT_H */
-=======
 #endif /* HAVE_LIBGCRYPT */
->>>>>>> bcd6151b
 
 static void network_send_buffer (char *buffer, size_t buffer_len) /* {{{ */
 {
@@ -2402,23 +2338,13 @@
 
   for (se = sending_sockets; se != NULL; se = se->next)
   {
-<<<<<<< HEAD
-#if HAVE_GCRYPT_H
+#if HAVE_LIBGCRYPT
     if (se->data.client.security_level == SECURITY_LEVEL_ENCRYPT)
-=======
-#if HAVE_LIBGCRYPT
-    if (se->security_level == SECURITY_LEVEL_ENCRYPT)
->>>>>>> bcd6151b
       networt_send_buffer_encrypted (se, buffer, buffer_len);
     else if (se->data.client.security_level == SECURITY_LEVEL_SIGN)
       networt_send_buffer_signed (se, buffer, buffer_len);
-<<<<<<< HEAD
     else /* if (se->data.client.security_level == SECURITY_LEVEL_NONE) */
-#endif /* HAVE_GCRYPT_H */
-=======
-    else /* if (se->security_level == SECURITY_LEVEL_NONE) */
 #endif /* HAVE_LIBGCRYPT */
->>>>>>> bcd6151b
       networt_send_buffer_plain (se, buffer, buffer_len);
   } /* for (sending_sockets) */
 } /* }}} void network_send_buffer */
@@ -2619,7 +2545,6 @@
   return (0);
 } /* }}} int network_config_set_ttl */
 
-<<<<<<< HEAD
 static int network_config_set_string (const oconfig_item_t *ci, /* {{{ */
     char **ret_string)
 {
@@ -2642,10 +2567,7 @@
   return (0);
 } /* }}} int network_config_set_string */
 
-#if HAVE_GCRYPT_H
-=======
 #if HAVE_LIBGCRYPT
->>>>>>> bcd6151b
 static int network_config_set_security_level (oconfig_item_t *ci, /* {{{ */
     int *retval)
 {
@@ -2706,19 +2628,14 @@
   {
     oconfig_item_t *child = ci->children + i;
 
-<<<<<<< HEAD
-#if HAVE_GCRYPT_H
+#if HAVE_LIBGCRYPT
     if (strcasecmp ("AuthFile", child->key) == 0)
       network_config_set_string (child, &se->data.server.auth_file);
     else if (strcasecmp ("SecurityLevel", child->key) == 0)
       network_config_set_security_level (child,
           &se->data.server.security_level);
     else
-#endif /* HAVE_GCRYPT_H */
-=======
-#if HAVE_LIBGCRYPT
-    if (strcasecmp ("Secret", child->key) == 0)
->>>>>>> bcd6151b
+#endif /* HAVE_LIBGCRYPT */
     {
       WARNING ("network plugin: Option `%s' is not allowed here.",
           child->key);
@@ -2785,7 +2702,7 @@
   {
     oconfig_item_t *child = ci->children + i;
 
-#if HAVE_GCRYPT_H
+#if HAVE_LIBGCRYPT
     if (strcasecmp ("Username", child->key) == 0)
       network_config_set_string (child, &se->data.client.username);
     else if (strcasecmp ("Password", child->key) == 0)
