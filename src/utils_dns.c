/*
 * collectd - src/utils_dns.c
 * Modifications Copyright (C) 2006  Florian octo Forster
 * Copyright (C) 2002  The Measurement Factory, Inc.
 * All rights reserved.
 * 
 * Redistribution and use in source and binary forms, with or without
 * modification, are permitted provided that the following conditions are met:
 * 
 * 1. Redistributions of source code must retain the above copyright notice,
 *    this list of conditions and the following disclaimer.
 * 2. Redistributions in binary form must reproduce the above copyright notice,
 *    this list of conditions and the following disclaimer in the documentation
 *    and/or other materials provided with the distribution.
 * 3. Neither the name of The Measurement Factory nor the names of its
 *    contributors may be used to endorse or promote products derived from this
 *    software without specific prior written permission.
 *
 * THIS SOFTWARE IS PROVIDED BY THE COPYRIGHT HOLDERS AND CONTRIBUTORS "AS IS"
 * AND ANY EXPRESS OR IMPLIED WARRANTIES, INCLUDING, BUT NOT LIMITED TO, THE
 * IMPLIED WARRANTIES OF MERCHANTABILITY AND FITNESS FOR A PARTICULAR PURPOSE
 * ARE DISCLAIMED. IN NO EVENT SHALL THE COPYRIGHT OWNER OR CONTRIBUTORS BE
 * LIABLE FOR ANY DIRECT, INDIRECT, INCIDENTAL, SPECIAL, EXEMPLARY, OR
 * CONSEQUENTIAL DAMAGES (INCLUDING, BUT NOT LIMITED TO, PROCUREMENT OF
 * SUBSTITUTE GOODS OR SERVICES; LOSS OF USE, DATA, OR PROFITS; OR BUSINESS
 * INTERRUPTION) HOWEVER CAUSED AND ON ANY THEORY OF LIABILITY, WHETHER IN
 * CONTRACT, STRICT LIABILITY, OR TORT (INCLUDING NEGLIGENCE OR OTHERWISE)
 * ARISING IN ANY WAY OUT OF THE USE OF THIS SOFTWARE, EVEN IF ADVISED OF THE
 * POSSIBILITY OF SUCH DAMAGE.
 *
 * Authors:
 *   The Measurement Factory, Inc. <http://www.measurement-factory.com/>
 *   Florian octo Forster <octo at verplant.org>
 */

#include "collectd.h"
<<<<<<< HEAD
#include "common.h"
=======
#include "plugin.h"
>>>>>>> f5edd182

#if HAVE_NETINET_IN_SYSTM_H
# include <netinet/in_systm.h>
#endif
#if HAVE_NETINET_IN_H
# include <netinet/in.h>
#endif
#if HAVE_ARPA_INET_H
# include <arpa/inet.h>
#endif
#if HAVE_SYS_SOCKET_H
# include <sys/socket.h>
#endif

#if HAVE_ARPA_NAMESER_H
# include <arpa/nameser.h>
#endif
#if HAVE_ARPA_NAMESER_COMPAT_H
# include <arpa/nameser_compat.h>
#endif

#if HAVE_NET_IF_ARP_H
# include <net/if_arp.h>
#endif
#if HAVE_NET_IF_H
# include <net/if.h>
#endif
#if HAVE_NETINET_IF_ETHER_H
# include <netinet/if_ether.h>
#endif
#if HAVE_NET_PPP_DEFS_H
# include <net/ppp_defs.h>
#endif
#if HAVE_NET_IF_PPP_H
# include <net/if_ppp.h>
#endif

#if HAVE_NETDB_H
# include <netdb.h>
#endif

#if HAVE_NETINET_IP_H
# include <netinet/ip.h>
#endif
#ifdef HAVE_NETINET_IP_VAR_H
# include <netinet/ip_var.h>
#endif
#if HAVE_NETINET_IP6_H
# include <netinet/ip6.h>
#endif
#if HAVE_NETINET_UDP_H
# include <netinet/udp.h>
#endif

#if HAVE_PCAP_H
# include <pcap.h>
#endif

#define PCAP_SNAPLEN 1460
#ifndef ETHER_HDR_LEN
#define ETHER_ADDR_LEN 6
#define ETHER_TYPE_LEN 2
#define ETHER_HDR_LEN (ETHER_ADDR_LEN * 2 + ETHER_TYPE_LEN)
#endif
#ifndef ETHERTYPE_8021Q
# define ETHERTYPE_8021Q 0x8100
#endif
#ifndef ETHERTYPE_IPV6
# define ETHERTYPE_IPV6 0x86DD
#endif

#ifndef PPP_ADDRESS_VAL
# define PPP_ADDRESS_VAL 0xff	/* The address byte value */
#endif
#ifndef PPP_CONTROL_VAL
# define PPP_CONTROL_VAL 0x03	/* The control byte value */
#endif

#if HAVE_STRUCT_UDPHDR_UH_DPORT && HAVE_STRUCT_UDPHDR_UH_SPORT
# define UDP_DEST uh_dport
# define UDP_SRC  uh_dport
#elif HAVE_STRUCT_UDPHDR_DEST && HAVE_STRUCT_UDPHDR_SOURCE
# define UDP_DEST dest
# define UDP_SRC  source
#else
# error "`struct udphdr' is unusable."
#endif

#include "utils_dns.h"

/*
 * Type definitions
 */
struct ip_list_s
{
    struct in6_addr addr;
    void *data;
    struct ip_list_s *next;
};
typedef struct ip_list_s ip_list_t;

typedef int (printer)(const char *, ...);

/*
 * flags/features for non-interactive mode
 */

#ifndef T_A6
#define T_A6 38
#endif
#ifndef T_SRV
#define T_SRV 33
#endif

/*
 * Global variables
 */
int qtype_counts[T_MAX];
int opcode_counts[OP_MAX];
int qclass_counts[C_MAX];

#if HAVE_PCAP_H
static pcap_t *pcap_obj = NULL;
#endif

static ip_list_t *IgnoreList = NULL;

#if HAVE_PCAP_H
static void (*Callback) (const rfc1035_header_t *) = NULL;

static int query_count_intvl = 0;
static int query_count_total = 0;
# ifdef __OpenBSD__
static struct bpf_timeval last_ts;
# else
static struct timeval last_ts;
# endif /* __OpenBSD__ */
#endif /* HAVE_PCAP_H */

static int cmp_in6_addr (const struct in6_addr *a,
	const struct in6_addr *b)
{
    int i;

    assert (sizeof (struct in6_addr) == 16);

    for (i = 0; i < 16; i++)
	if (a->s6_addr[i] != b->s6_addr[i])
	    break;

    if (i >= 16)
	return (0);

    return (a->s6_addr[i] > b->s6_addr[i] ? 1 : -1);
} /* int cmp_addrinfo */

static inline int ignore_list_match (const struct in6_addr *addr)
{
    ip_list_t *ptr;

    for (ptr = IgnoreList; ptr != NULL; ptr = ptr->next)
	if (cmp_in6_addr (addr, &ptr->addr) == 0)
	    return (1);
    return (0);
} /* int ignore_list_match */

static void ignore_list_add (const struct in6_addr *addr)
{
    ip_list_t *new;

    if (ignore_list_match (addr) != 0)
	return;

    new = malloc (sizeof (ip_list_t));
    if (new == NULL)
    {
	perror ("malloc");
	return;
    }

    memcpy (&new->addr, addr, sizeof (struct in6_addr));
    new->next = IgnoreList;

    IgnoreList = new;
} /* void ignore_list_add */

void ignore_list_add_name (const char *name)
{
    struct addrinfo *ai_list;
    struct addrinfo *ai_ptr;
    struct in6_addr  addr;
    int status;

    status = getaddrinfo (name, NULL, NULL, &ai_list);
    if (status != 0)
	return;

    for (ai_ptr = ai_list; ai_ptr != NULL; ai_ptr = ai_ptr->ai_next)
    {
	if (ai_ptr->ai_family == AF_INET)
	{
	    memset (&addr, '\0', sizeof (addr));
	    addr.s6_addr[10] = 0xFF;
	    addr.s6_addr[11] = 0xFF;
	    memcpy (addr.s6_addr + 12, &((struct sockaddr_in *) ai_ptr->ai_addr)->sin_addr, 4);

	    ignore_list_add (&addr);
	}
	else
	{
	    ignore_list_add (&((struct sockaddr_in6 *) ai_ptr->ai_addr)->sin6_addr);
	}
    } /* for */

    freeaddrinfo (ai_list);
}

#if HAVE_PCAP_H
static void in6_addr_from_buffer (struct in6_addr *ia,
	const void *buf, size_t buf_len,
	int family)
{
    memset (ia, 0, sizeof (struct in6_addr));
    if ((AF_INET == family) && (sizeof (uint32_t) == buf_len))
    {
	ia->s6_addr[10] = 0xFF;
	ia->s6_addr[11] = 0xFF;
	memcpy (ia->s6_addr + 12, buf, buf_len);
    }
    else if ((AF_INET6 == family) && (sizeof (struct in6_addr) == buf_len))
    {
	memcpy (ia, buf, buf_len);
    }
} /* void in6_addr_from_buffer */

void dnstop_set_pcap_obj (pcap_t *po)
{
	pcap_obj = po;
}

void dnstop_set_callback (void (*cb) (const rfc1035_header_t *))
{
	Callback = cb;
}

#define RFC1035_MAXLABELSZ 63
static int
rfc1035NameUnpack(const char *buf, size_t sz, off_t * off, char *name, size_t ns
)
{
    off_t no = 0;
    unsigned char c;
    size_t len;
    assert(ns > 0);
    do {
	if ((*off) >= sz)
	    break;
	c = *(buf + (*off));
	if (c > 191) {
	    /* blasted compression */
	    unsigned short s;
	    off_t ptr;
	    memcpy(&s, buf + (*off), sizeof(s));
	    s = ntohs(s);
	    (*off) += sizeof(s);
	    /* Sanity check */
	    if ((*off) >= sz)
		return 1;
	    ptr = s & 0x3FFF;
	    /* Make sure the pointer is inside this message */
	    if (ptr >= sz)
		return 2;
	    return rfc1035NameUnpack(buf, sz, &ptr, name + no, ns - no);
	} else if (c > RFC1035_MAXLABELSZ) {
	    /*
	     * "(The 10 and 01 combinations are reserved for future use.)"
	     */
	    break;
	    return 3;
	} else {
	    (*off)++;
	    len = (size_t) c;
	    if (len == 0)
		break;
	    if (len > (ns - 1))
		len = ns - 1;
	    if ((*off) + len > sz)	/* message is too short */
		return 4;
	    memcpy(name + no, buf + (*off), len);
	    (*off) += len;
	    no += len;
	    *(name + (no++)) = '.';
	}
    } while (c > 0);
    *(name + no - 1) = '\0';
    /* make sure we didn't allow someone to overflow the name buffer */
    assert(no <= ns);
    return 0;
}

static int
handle_dns(const char *buf, int len,
	const struct in6_addr *s_addr,
	const struct in6_addr *d_addr)
{
    rfc1035_header_t qh;
    uint16_t us;
    off_t offset;
    char *t;
    int x;

    /* The DNS header is 12 bytes long */
    if (len < 12)
	return 0;

    memcpy(&us, buf + 0, 2);
    qh.id = ntohs(us);

    memcpy(&us, buf + 2, 2);
    us = ntohs(us);
    qh.qr = (us >> 15) & 0x01;
    qh.opcode = (us >> 11) & 0x0F;
    qh.aa = (us >> 10) & 0x01;
    qh.tc = (us >> 9) & 0x01;
    qh.rd = (us >> 8) & 0x01;
    qh.ra = (us >> 7) & 0x01;
    qh.z  = (us >> 6) & 0x01;
    qh.ad = (us >> 5) & 0x01;
    qh.cd = (us >> 4) & 0x01;
    qh.rcode = us & 0x0F;

    memcpy(&us, buf + 4, 2);
    qh.qdcount = ntohs(us);

    memcpy(&us, buf + 6, 2);
    qh.ancount = ntohs(us);

    memcpy(&us, buf + 8, 2);
    qh.nscount = ntohs(us);

    memcpy(&us, buf + 10, 2);
    qh.arcount = ntohs(us);

    offset = 12;
    memset(qh.qname, '\0', MAX_QNAME_SZ);
    x = rfc1035NameUnpack(buf, len, &offset, qh.qname, MAX_QNAME_SZ);
    if (0 != x)
	return 0;
    if ('\0' == qh.qname[0])
	sstrncpy (qh.qname, ".", sizeof (qh.qname));
    while ((t = strchr(qh.qname, '\n')))
	*t = ' ';
    while ((t = strchr(qh.qname, '\r')))
	*t = ' ';
    for (t = qh.qname; *t; t++)
	*t = tolower((int) *t);

    memcpy(&us, buf + offset, 2);
    qh.qtype = ntohs(us);
    memcpy(&us, buf + offset + 2, 2);
    qh.qclass = ntohs(us);

    qh.length = (uint16_t) len;

    /* gather stats */
    qtype_counts[qh.qtype]++;
    qclass_counts[qh.qclass]++;
    opcode_counts[qh.opcode]++;

    if (Callback != NULL)
	    Callback (&qh);

    return 1;
}

static int
handle_udp(const struct udphdr *udp, int len,
	const struct in6_addr *s_addr,
	const struct in6_addr *d_addr)
{
    char buf[PCAP_SNAPLEN];
    if ((ntohs (udp->UDP_DEST) != 53)
		    && (ntohs (udp->UDP_SRC) != 53))
	return 0;
    memcpy(buf, udp + 1, len - sizeof(*udp));
    if (0 == handle_dns(buf, len - sizeof(*udp), s_addr, d_addr))
	return 0;
    return 1;
}

static int
handle_ipv6 (struct ip6_hdr *ipv6, int len)
{
    char buf[PCAP_SNAPLEN];
    unsigned int offset;
    int nexthdr;

    struct in6_addr s_addr;
    struct in6_addr d_addr;
    uint16_t payload_len;

    if (0 > len)
	return (0);

    offset = sizeof (struct ip6_hdr);
    nexthdr = ipv6->ip6_nxt;
    s_addr = ipv6->ip6_src;
    d_addr = ipv6->ip6_dst;
    payload_len = ntohs (ipv6->ip6_plen);

    if (ignore_list_match (&s_addr))
	    return (0);

    /* Parse extension headers. This only handles the standard headers, as
     * defined in RFC 2460, correctly. Fragments are discarded. */
    while ((IPPROTO_ROUTING == nexthdr) /* routing header */
	    || (IPPROTO_HOPOPTS == nexthdr) /* Hop-by-Hop options. */
	    || (IPPROTO_FRAGMENT == nexthdr) /* fragmentation header. */
	    || (IPPROTO_DSTOPTS == nexthdr) /* destination options. */
	    || (IPPROTO_DSTOPTS == nexthdr) /* destination options. */
	    || (IPPROTO_AH == nexthdr) /* destination options. */
	    || (IPPROTO_ESP == nexthdr)) /* encapsulating security payload. */
    {
	struct ip6_ext ext_hdr;
	uint16_t ext_hdr_len;

	/* Catch broken packets */
	if ((offset + sizeof (struct ip6_ext)) > (unsigned int)len)
	    return (0);

	/* Cannot handle fragments. */
	if (IPPROTO_FRAGMENT == nexthdr)
	    return (0);

	memcpy (&ext_hdr, (char *) ipv6 + offset, sizeof (struct ip6_ext));
	nexthdr = ext_hdr.ip6e_nxt;
	ext_hdr_len = (8 * (ntohs (ext_hdr.ip6e_len) + 1));

	/* This header is longer than the packets payload.. WTF? */
	if (ext_hdr_len > payload_len)
	    return (0);

	offset += ext_hdr_len;
	payload_len -= ext_hdr_len;
    } /* while */

    /* Catch broken and empty packets */
    if (((offset + payload_len) > (unsigned int)len)
	    || (payload_len == 0)
	    || (payload_len > PCAP_SNAPLEN))
	return (0);

    if (IPPROTO_UDP != nexthdr)
	return (0);

    memcpy (buf, (char *) ipv6 + offset, payload_len);
    if (handle_udp ((struct udphdr *) buf, payload_len, &s_addr, &d_addr) == 0)
	return (0);

    return (1); /* Success */
} /* int handle_ipv6 */

static int
handle_ip(const struct ip *ip, int len)
{
    char buf[PCAP_SNAPLEN];
    int offset = ip->ip_hl << 2;
    struct in6_addr s_addr;
    struct in6_addr d_addr;

    if (ip->ip_v == 6)
	return (handle_ipv6 ((struct ip6_hdr *) ip, len));

    in6_addr_from_buffer (&s_addr, &ip->ip_src.s_addr, sizeof (ip->ip_src.s_addr), AF_INET);
    in6_addr_from_buffer (&d_addr, &ip->ip_dst.s_addr, sizeof (ip->ip_dst.s_addr), AF_INET);
    if (ignore_list_match (&s_addr))
	    return (0);
    if (IPPROTO_UDP != ip->ip_p)
	return 0;
    memcpy(buf, (void *) ip + offset, len - offset);
    if (0 == handle_udp((struct udphdr *) buf, len - offset, &s_addr, &d_addr))
	return 0;
    return 1;
}

#if HAVE_NET_IF_PPP_H
static int
handle_ppp(const u_char * pkt, int len)
{
    char buf[PCAP_SNAPLEN];
    unsigned short us;
    unsigned short proto;
    if (len < 2)
	return 0;
    if (*pkt == PPP_ADDRESS_VAL && *(pkt + 1) == PPP_CONTROL_VAL) {
	pkt += 2;		/* ACFC not used */
	len -= 2;
    }
    if (len < 2)
	return 0;
    if (*pkt % 2) {
	proto = *pkt;		/* PFC is used */
	pkt++;
	len--;
    } else {
	memcpy(&us, pkt, sizeof(us));
	proto = ntohs(us);
	pkt += 2;
	len -= 2;
    }
    if (ETHERTYPE_IP != proto && PPP_IP != proto)
	return 0;
    memcpy(buf, pkt, len);
    return handle_ip((struct ip *) buf, len);
}
#endif /* HAVE_NET_IF_PPP_H */

static int
handle_null(const u_char * pkt, int len)
{
    unsigned int family;
    memcpy(&family, pkt, sizeof(family));
    if (AF_INET != family)
	return 0;
    return handle_ip((struct ip *) (pkt + 4), len - 4);
}

#ifdef DLT_LOOP
static int
handle_loop(const u_char * pkt, int len)
{
    unsigned int family;
    memcpy(&family, pkt, sizeof(family));
    if (AF_INET != ntohl(family))
	return 0;
    return handle_ip((struct ip *) (pkt + 4), len - 4);
}

#endif

#ifdef DLT_RAW
static int
handle_raw(const u_char * pkt, int len)
{
    return handle_ip((struct ip *) pkt, len);
}

#endif

static int
handle_ether(const u_char * pkt, int len)
{
    char buf[PCAP_SNAPLEN];
    struct ether_header *e = (void *) pkt;
    unsigned short etype = ntohs(e->ether_type);
    if (len < ETHER_HDR_LEN)
	return 0;
    pkt += ETHER_HDR_LEN;
    len -= ETHER_HDR_LEN;
    if (ETHERTYPE_8021Q == etype) {
	etype = ntohs(*(unsigned short *) (pkt + 2));
	pkt += 4;
	len -= 4;
    }
    if ((ETHERTYPE_IP != etype)
	    && (ETHERTYPE_IPV6 != etype))
	return 0;
    memcpy(buf, pkt, len);
    if (ETHERTYPE_IPV6 == etype)
	return (handle_ipv6 ((struct ip6_hdr *) buf, len));
    else
	return handle_ip((struct ip *) buf, len);
}

#ifdef DLT_LINUX_SLL
static int
handle_linux_sll (const u_char *pkt, int len)
{
    struct sll_header
    {
	uint16_t pkt_type;
	uint16_t dev_type;
	uint16_t addr_len;
	uint8_t  addr[8];
	uint16_t proto_type;
    } *hdr;
    uint16_t etype;

    if ((0 > len) || ((unsigned int)len < sizeof (struct sll_header)))
	return (0);

    hdr  = (struct sll_header *) pkt;
    pkt  = (u_char *) (hdr + 1);
    len -= sizeof (struct sll_header);

    etype = ntohs (hdr->proto_type);

    if ((ETHERTYPE_IP != etype)
	    && (ETHERTYPE_IPV6 != etype))
	return 0;

    if (ETHERTYPE_IPV6 == etype)
	return (handle_ipv6 ((struct ip6_hdr *) pkt, len));
    else
	return handle_ip((struct ip *) pkt, len);
}
#endif /* DLT_LINUX_SLL */

/* public function */
void handle_pcap(u_char *udata, const struct pcap_pkthdr *hdr, const u_char *pkt)
{
    int status;

    DEBUG ("handle_pcap (udata = %p, hdr = %p, pkt = %p): hdr->caplen = %i\n",
		    (void *) udata, (void *) hdr, (void *) pkt,
		    hdr->caplen);

    if (hdr->caplen < ETHER_HDR_LEN)
	return;

    switch (pcap_datalink (pcap_obj))
    {
	case DLT_EN10MB:
	    status = handle_ether (pkt, hdr->caplen);
	    break;
#if HAVE_NET_IF_PPP_H
	case DLT_PPP:
	    status = handle_ppp (pkt, hdr->caplen);
	    break;
#endif
#ifdef DLT_LOOP
	case DLT_LOOP:
	    status = handle_loop (pkt, hdr->caplen);
	    break;
#endif
#ifdef DLT_RAW
	case DLT_RAW:
	    status = handle_raw (pkt, hdr->caplen);
	    break;
#endif
#ifdef DLT_LINUX_SLL
	case DLT_LINUX_SLL:
	    status = handle_linux_sll (pkt, hdr->caplen);
	    break;
#endif
	case DLT_NULL:
	    status = handle_null (pkt, hdr->caplen);
	    break;

	default:
	    ERROR ("handle_pcap: unsupported data link type %d\n",
		    pcap_datalink(pcap_obj));
	    status = 0;
	    break;
    } /* switch (pcap_datalink(pcap_obj)) */

    if (0 == status)
	return;

    query_count_intvl++;
    query_count_total++;
    last_ts = hdr->ts;
}
#endif /* HAVE_PCAP_H */

const char *qtype_str(int t)
{
    static char buf[32];
    switch (t) {
#if (defined (__NAMESER)) && (__NAMESER >= 19991001)
	    case ns_t_a:        return ("A");
	    case ns_t_ns:       return ("NS");
	    case ns_t_md:       return ("MD");
	    case ns_t_mf:       return ("MF");
	    case ns_t_cname:    return ("CNAME");
	    case ns_t_soa:      return ("SOA");
	    case ns_t_mb:       return ("MB");
	    case ns_t_mg:       return ("MG");
	    case ns_t_mr:       return ("MR");
	    case ns_t_null:     return ("NULL");
	    case ns_t_wks:      return ("WKS");
	    case ns_t_ptr:      return ("PTR");
	    case ns_t_hinfo:    return ("HINFO");
	    case ns_t_minfo:    return ("MINFO");
	    case ns_t_mx:       return ("MX");
	    case ns_t_txt:      return ("TXT");
	    case ns_t_rp:       return ("RP");
	    case ns_t_afsdb:    return ("AFSDB");
	    case ns_t_x25:      return ("X25");
	    case ns_t_isdn:     return ("ISDN");
	    case ns_t_rt:       return ("RT");
	    case ns_t_nsap:     return ("NSAP");
	    case ns_t_nsap_ptr: return ("NSAP-PTR");
	    case ns_t_sig:      return ("SIG");
	    case ns_t_key:      return ("KEY");
	    case ns_t_px:       return ("PX");
	    case ns_t_gpos:     return ("GPOS");
	    case ns_t_aaaa:     return ("AAAA");
	    case ns_t_loc:      return ("LOC");
	    case ns_t_nxt:      return ("NXT");
	    case ns_t_eid:      return ("EID");
	    case ns_t_nimloc:   return ("NIMLOC");
	    case ns_t_srv:      return ("SRV");
	    case ns_t_atma:     return ("ATMA");
	    case ns_t_naptr:    return ("NAPTR");
	    case ns_t_kx:       return ("KX");
	    case ns_t_cert:     return ("CERT");
	    case ns_t_a6:       return ("A6");
	    case ns_t_dname:    return ("DNAME");
	    case ns_t_sink:     return ("SINK");
	    case ns_t_opt:      return ("OPT");
# if __NAMESER >= 19991006
	    case ns_t_tsig:     return ("TSIG");
# endif
	    case ns_t_ixfr:     return ("IXFR");
	    case ns_t_axfr:     return ("AXFR");
	    case ns_t_mailb:    return ("MAILB");
	    case ns_t_maila:    return ("MAILA");
	    case ns_t_any:      return ("ANY");
	    case ns_t_zxfr:     return ("ZXFR");
/* #endif __NAMESER >= 19991006 */
#elif (defined (__BIND)) && (__BIND >= 19950621)
	    case T_A:		return ("A"); /* 1 ... */
	    case T_NS:		return ("NS");
	    case T_MD:		return ("MD");
	    case T_MF:		return ("MF");
	    case T_CNAME:	return ("CNAME");
	    case T_SOA:		return ("SOA");
	    case T_MB:		return ("MB");
	    case T_MG:		return ("MG");
	    case T_MR:		return ("MR");
	    case T_NULL:	return ("NULL");
	    case T_WKS:		return ("WKS");
	    case T_PTR:		return ("PTR");
	    case T_HINFO:	return ("HINFO");
	    case T_MINFO:	return ("MINFO");
	    case T_MX:		return ("MX");
	    case T_TXT:		return ("TXT");
	    case T_RP:		return ("RP");
	    case T_AFSDB:	return ("AFSDB");
	    case T_X25:		return ("X25");
	    case T_ISDN:	return ("ISDN");
	    case T_RT:		return ("RT");
	    case T_NSAP:	return ("NSAP");
	    case T_NSAP_PTR:	return ("NSAP_PTR");
	    case T_SIG:		return ("SIG");
	    case T_KEY:		return ("KEY");
	    case T_PX:		return ("PX");
	    case T_GPOS:	return ("GPOS");
	    case T_AAAA:	return ("AAAA");
	    case T_LOC:		return ("LOC");
	    case T_NXT:		return ("NXT");
	    case T_EID:		return ("EID");
	    case T_NIMLOC:	return ("NIMLOC");
	    case T_SRV:		return ("SRV");
	    case T_ATMA:	return ("ATMA");
	    case T_NAPTR:	return ("NAPTR"); /* ... 35 */
#if (__BIND >= 19960801)
	    case T_KX:		return ("KX"); /* 36 ... */
	    case T_CERT:	return ("CERT");
	    case T_A6:		return ("A6");
	    case T_DNAME:	return ("DNAME");
	    case T_SINK:	return ("SINK");
	    case T_OPT:		return ("OPT");
	    case T_APL:		return ("APL");
	    case T_DS:		return ("DS");
	    case T_SSHFP:	return ("SSHFP");
	    case T_RRSIG:	return ("RRSIG");
	    case T_NSEC:	return ("NSEC");
	    case T_DNSKEY:	return ("DNSKEY"); /* ... 48 */
	    case T_TKEY:	return ("TKEY"); /* 249 */
#endif /* __BIND >= 19960801 */
	    case T_TSIG:	return ("TSIG"); /* 250 ... */
	    case T_IXFR:	return ("IXFR");
	    case T_AXFR:	return ("AXFR");
	    case T_MAILB:	return ("MAILB");
	    case T_MAILA:	return ("MAILA");
	    case T_ANY:		return ("ANY"); /* ... 255 */
#endif /* __BIND >= 19950621 */
	    default:
		    ssnprintf (buf, sizeof (buf), "#%i", t);
		    return (buf);
    }; /* switch (t) */
    /* NOTREACHED */
    return (NULL);
}

const char *opcode_str (int o)
{
    static char buf[30];
    switch (o) {
    case 0:
	return "Query";
	break;
    case 1:
	return "Iquery";
	break;
    case 2:
	return "Status";
	break;
    case 4:
	return "Notify";
	break;
    case 5:
	return "Update";
	break;
    default:
	ssnprintf(buf, sizeof (buf), "Opcode%d", o);
	return buf;
    }
    /* NOTREACHED */
}

const char *rcode_str (int rcode)
{
	static char buf[32];
	switch (rcode)
	{
#if (defined (__NAMESER)) && (__NAMESER >= 19991006)
		case ns_r_noerror:  return ("NOERROR");
		case ns_r_formerr:  return ("FORMERR");
		case ns_r_servfail: return ("SERVFAIL");
		case ns_r_nxdomain: return ("NXDOMAIN");
		case ns_r_notimpl:  return ("NOTIMPL");
		case ns_r_refused:  return ("REFUSED");
		case ns_r_yxdomain: return ("YXDOMAIN");
		case ns_r_yxrrset:  return ("YXRRSET");
		case ns_r_nxrrset:  return ("NXRRSET");
		case ns_r_notauth:  return ("NOTAUTH");
		case ns_r_notzone:  return ("NOTZONE");
		case ns_r_max:      return ("MAX");
		case ns_r_badsig:   return ("BADSIG");
		case ns_r_badkey:   return ("BADKEY");
		case ns_r_badtime:  return ("BADTIME");
/* #endif __NAMESER >= 19991006 */
#elif (defined (__BIND)) && (__BIND >= 19950621)
		case NOERROR:	    return ("NOERROR");
		case FORMERR:	    return ("FORMERR");
		case SERVFAIL:	    return ("SERVFAIL");
		case NXDOMAIN:	    return ("NXDOMAIN");
		case NOTIMP:	    return ("NOTIMP");
		case REFUSED:	    return ("REFUSED");
#if defined (YXDOMAIN) && defined (NXRRSET)
		case YXDOMAIN:	    return ("YXDOMAIN");
		case YXRRSET:	    return ("YXRRSET");
		case NXRRSET:	    return ("NXRRSET");
		case NOTAUTH:	    return ("NOTAUTH");
		case NOTZONE:	    return ("NOTZONE");
#endif  /* RFC2136 rcodes */
#endif /* __BIND >= 19950621 */
		default:
			ssnprintf (buf, sizeof (buf), "RCode%i", rcode);
			return (buf);
	}
	/* Never reached */
	return (NULL);
} /* const char *rcode_str (int rcode) */

#if 0
static int
main(int argc, char *argv[])
{
    char errbuf[PCAP_ERRBUF_SIZE];
    int x;
    struct stat sb;
    int readfile_state = 0;
    struct bpf_program fp;

    port53 = htons(53);
    SubReport = Sources_report;
    ignore_addr.s_addr = 0;
    progname = strdup(strrchr(argv[0], '/') ? strchr(argv[0], '/') + 1 : argv[0]);
    srandom(time(NULL));
    ResetCounters();

    while ((x = getopt(argc, argv, "ab:f:i:pst")) != -1) {
	switch (x) {
	case 'a':
	    anon_flag = 1;
	    break;
	case 's':
	    sld_flag = 1;
	    break;
	case 't':
	    nld_flag = 1;
	    break;
	case 'p':
	    promisc_flag = 0;
	    break;
	case 'b':
	    bpf_program_str = strdup(optarg);
	    break;
	case 'i':
	    ignore_addr.s_addr = inet_addr(optarg);
	    break;
	case 'f':
	    set_filter(optarg);
	    break;
	default:
	    usage();
	    break;
	}
    }
    argc -= optind;
    argv += optind;

    if (argc < 1)
	usage();
    device = strdup(argv[0]);

    if (0 == stat(device, &sb))
	readfile_state = 1;
    if (readfile_state) {
	pcap_obj = pcap_open_offline(device, errbuf);
    } else {
	pcap_obj = pcap_open_live(device, PCAP_SNAPLEN, promisc_flag, 1000, errbuf);
    }
    if (NULL == pcap_obj) {
	fprintf(stderr, "pcap_open_*: %s\n", errbuf);
	exit(1);
    }

    if (0 == isatty(1)) {
	if (0 == readfile_state) {
	    fprintf(stderr, "Non-interactive mode requires savefile argument\n");
	    exit(1);
	}
	interactive = 0;
	print_func = printf;
    }

    memset(&fp, '\0', sizeof(fp));
    x = pcap_compile(pcap_obj, &fp, bpf_program_str, 1, 0);
    if (x < 0) {
	fprintf(stderr, "pcap_compile failed\n");
	exit(1);
    }
    x = pcap_setfilter(pcap_obj, &fp);
    if (x < 0) {
	fprintf(stderr, "pcap_setfilter failed\n");
	exit(1);
    }

    /*
     * non-blocking call added for Mac OS X bugfix.  Sent by Max Horn.
     * ref http://www.tcpdump.org/lists/workers/2002/09/msg00033.html
     */
    x = pcap_setnonblock(pcap_obj, 1, errbuf);
    if (x < 0) {
	fprintf(stderr, "pcap_setnonblock failed: %s\n", errbuf);
	exit(1);
    }

    switch (pcap_datalink(pcap_obj)) {
    case DLT_EN10MB:
	handle_datalink = handle_ether;
	break;
#if HAVE_NET_IF_PPP_H
    case DLT_PPP:
	handle_datalink = handle_ppp;
	break;
#endif
#ifdef DLT_LOOP
    case DLT_LOOP:
	handle_datalink = handle_loop;
	break;
#endif
#ifdef DLT_RAW
    case DLT_RAW:
	handle_datalink = handle_raw;
	break;
#endif
    case DLT_NULL:
	handle_datalink = handle_null;
	break;
    default:
	fprintf(stderr, "unsupported data link type %d\n",
	    pcap_datalink(pcap_obj));
	return 1;
	break;
    }
    if (interactive) {
	init_curses();
	while (0 == Quit) {
	    if (readfile_state < 2) {
		/*
		 * On some OSes select() might return 0 even when
		 * there are packets to process.  Thus, we always
		 * ignore its return value and just call pcap_dispatch()
		 * anyway.
		 */
		if (0 == readfile_state) 	/* interactive */
		    pcap_select(pcap_obj, 1, 0);
		x = pcap_dispatch(pcap_obj, 50, handle_pcap, NULL);
	    }
	    if (0 == x && 1 == readfile_state) {
		/* block on keyboard until user quits */
		readfile_state++;
		nodelay(w, 0);
	    }
	    keyboard();
	    cron_pre();
	    report();
	    cron_post();
	}
	endwin();		/* klin, Thu Nov 28 08:56:51 2002 */
    } else {
	while (pcap_dispatch(pcap_obj, 50, handle_pcap, NULL))
		(void) 0;
	cron_pre();
	Sources_report(); print_func("\n");
	Destinatioreport(); print_func("\n");
	Qtypes_report(); print_func("\n");
	Opcodes_report(); print_func("\n");
	Tld_report(); print_func("\n");
	Sld_report(); print_func("\n");
	Nld_report(); print_func("\n");
	SldBySource_report();
    }

    pcap_close(pcap_obj);
    return 0;
} /* static int main(int argc, char *argv[]) */
#endif
/*
 * vim:shiftwidth=4:tabstop=8:softtabstop=4
 */<|MERGE_RESOLUTION|>--- conflicted
+++ resolved
@@ -34,11 +34,8 @@
  */
 
 #include "collectd.h"
-<<<<<<< HEAD
+#include "plugin.h"
 #include "common.h"
-=======
-#include "plugin.h"
->>>>>>> f5edd182
 
 #if HAVE_NETINET_IN_SYSTM_H
 # include <netinet/in_systm.h>
