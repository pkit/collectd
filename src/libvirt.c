--- conflicted
+++ resolved
@@ -432,11 +432,6 @@
             continue;
         }
 
-<<<<<<< HEAD
-        if (virDomainGetVcpus (domains[i], vinfo, info.nrVirtCpu,
-                    NULL, 0) != 0) {
-            sfree (vinfo);
-=======
         status = virDomainGetVcpus (domains[i], vinfo, info.nrVirtCpu,
                 /* cpu map = */ NULL, /* cpu map length = */ 0);
         if (status < 0)
@@ -444,7 +439,6 @@
             ERROR ("libvirt plugin: virDomainGetVcpus failed with status %i.",
                     status);
             free (vinfo);
->>>>>>> 7297b3b6
             continue;
         }
 
