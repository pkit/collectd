/**
 * collectd - src/memcached.c, based on src/hddtemp.c
 * Copyright (C) 2007       Antony Dovgal
 * Copyright (C) 2007-2009  Florian Forster
 * Copyright (C) 2009       Doug MacEachern
 * Copyright (C) 2009       Franck Lombardi
 *
 * This program is free software; you can redistribute it and/or modify it
 * under the terms of the GNU General Public License as published by the
 * Free Software Foundation; either version 2 of the License, or (at your
 * option) any later version.
 *
 * This program is distributed in the hope that it will be useful, but
 * WITHOUT ANY WARRANTY; without even the implied warranty of
 * MERCHANTABILITY or FITNESS FOR A PARTICULAR PURPOSE.  See the GNU
 * General Public License for more details.
 *
 * You should have received a copy of the GNU General Public License along
 * with this program; if not, write to the Free Software Foundation, Inc.,
 * 51 Franklin St, Fifth Floor, Boston, MA  02110-1301 USA
 *
 * Authors:
 *   Antony Dovgal <tony at daylessday dot org>
 *   Florian octo Forster <octo at verplant.org>
 *   Doug MacEachern <dougm at hyperic.com>
 *   Franck Lombardi
 **/

#include "collectd.h"
#include "common.h"
#include "plugin.h"
#include "configfile.h"

# include <poll.h>
# include <netdb.h>
# include <sys/socket.h>
# include <sys/un.h>
# include <netinet/in.h>
# include <netinet/tcp.h>

#define MEMCACHED_DEF_HOST "127.0.0.1"
#define MEMCACHED_DEF_PORT "11211"

#define MEMCACHED_RETRY_COUNT 100

static const char *config_keys[] =
{
	"Socket",
	"Host",
	"Port"
};
static int config_keys_num = STATIC_ARRAY_SIZE (config_keys);

static char *memcached_socket = NULL;
static char *memcached_host = NULL;
static char memcached_port[16];

static int memcached_query_daemon (char *buffer, int buffer_size) /* {{{ */
{
	int fd;
	ssize_t status;
	int buffer_fill;
	int i = 0;

	if (memcached_socket != NULL) {
		struct sockaddr_un serv_addr;

		memset (&serv_addr, 0, sizeof (serv_addr));
		serv_addr.sun_family = AF_UNIX;
		sstrncpy (serv_addr.sun_path, memcached_socket,
				sizeof (serv_addr.sun_path));

		/* create our socket descriptor */
		fd = socket (AF_UNIX, SOCK_STREAM, 0);
		if (fd < 0) {
			char errbuf[1024];
			ERROR ("memcached: unix socket: %s", sstrerror (errno, errbuf,
						sizeof (errbuf)));
			return -1;
		}

		/* connect to the memcached daemon */
		status = (ssize_t) connect (fd, (struct sockaddr *) &serv_addr,
				sizeof (serv_addr));
		if (status != 0) {
			shutdown (fd, SHUT_RDWR);
			close (fd);
			fd = -1;
		}
	}
	else { /* if (memcached_socket == NULL) */
		const char *host;
		const char *port;

		struct addrinfo  ai_hints;
		struct addrinfo *ai_list, *ai_ptr;
		int              ai_return = 0;

<<<<<<< HEAD
		memset (&ai_hints, '\0', sizeof (ai_hints));
		ai_hints.ai_flags    = 0;
#ifdef AI_ADDRCONFIG
		/*	ai_hints.ai_flags   |= AI_ADDRCONFIG; */
#endif
		ai_hints.ai_family   = AF_INET;
		ai_hints.ai_socktype = SOCK_STREAM;
		ai_hints.ai_protocol = 0;
=======
	if ((ai_return = getaddrinfo (host, port, &ai_hints, &ai_list)) != 0) {
		char errbuf[1024];
		ERROR ("memcached: getaddrinfo (%s, %s): %s",
				host, port,
				(ai_return == EAI_SYSTEM)
				? sstrerror (errno, errbuf, sizeof (errbuf))
				: gai_strerror (ai_return));
		return -1;
	}
>>>>>>> d2c40f1d

		host = memcached_host;
		if (host == NULL) {
			host = MEMCACHED_DEF_HOST;
		}

		port = memcached_port;
		if (strlen (port) == 0) {
			port = MEMCACHED_DEF_PORT;
		}

		if ((ai_return = getaddrinfo (host, port, NULL, &ai_list)) != 0) {
			char errbuf[1024];
			ERROR ("memcached: getaddrinfo (%s, %s): %s",
					host, port,
					(ai_return == EAI_SYSTEM)
					? sstrerror (errno, errbuf, sizeof (errbuf))
					: gai_strerror (ai_return));
			return -1;
		}

		fd = -1;
		for (ai_ptr = ai_list; ai_ptr != NULL; ai_ptr = ai_ptr->ai_next) {
			/* create our socket descriptor */
			fd = socket (ai_ptr->ai_family, ai_ptr->ai_socktype, ai_ptr->ai_protocol);
			if (fd < 0) {
				char errbuf[1024];
				ERROR ("memcached: socket: %s", sstrerror (errno, errbuf, sizeof (errbuf)));
				continue;
			}

			/* connect to the memcached daemon */
			status = (ssize_t) connect (fd, (struct sockaddr *) ai_ptr->ai_addr, ai_ptr->ai_addrlen);
			if (status != 0) {
				shutdown (fd, SHUT_RDWR);
				close (fd);
				fd = -1;
				continue;
			}

			/* A socket could be opened and connecting succeeded. We're
			 * done. */
			break;
		}

		freeaddrinfo (ai_list);
	}

	if (fd < 0) {
		ERROR ("memcached: Could not connect to daemon.");
		return -1;
	}

	if (send(fd, "stats\r\n", sizeof("stats\r\n") - 1, MSG_DONTWAIT) != (sizeof("stats\r\n") - 1)) {
		ERROR ("memcached: Could not send command to the memcached daemon.");
		return -1;
	}

	{
		struct pollfd p;
		int status;

		memset (&p, 0, sizeof (p));
		p.fd = fd;
		p.events = POLLIN | POLLERR | POLLHUP;
		p.revents = 0;

		status = poll (&p, /* nfds = */ 1, /* timeout = */ 1000 * interval_g);
		if (status <= 0)
		{
			if (status == 0)
			{
				ERROR ("memcached: poll(2) timed out after %i seconds.", interval_g);
			}
			else
			{
				char errbuf[1024];
				ERROR ("memcached: poll(2) failed: %s",
						sstrerror (errno, errbuf, sizeof (errbuf)));
			}
			shutdown (fd, SHUT_RDWR);
			close (fd);
			return (-1);
		}
	}

	/* receive data from the memcached daemon */
	memset (buffer, '\0', buffer_size);

	buffer_fill = 0;
	while ((status = recv (fd, buffer + buffer_fill, buffer_size - buffer_fill, MSG_DONTWAIT)) != 0) {
		if (i > MEMCACHED_RETRY_COUNT) {
			ERROR("recv() timed out");
			break;
		}
		i++;

		if (status == -1) {
			char errbuf[1024];

			if (errno == EAGAIN) {
				continue;
			}

			ERROR ("memcached: Error reading from socket: %s",
					sstrerror (errno, errbuf, sizeof (errbuf)));
			shutdown(fd, SHUT_RDWR);
			close (fd);
			return -1;
		}
		buffer_fill += status;

		if (buffer_fill > 3 && buffer[buffer_fill-5] == 'E' && buffer[buffer_fill-4] == 'N' && buffer[buffer_fill-3] == 'D') {
			/* we got all the data */
			break;
		}
	}

	if (buffer_fill >= buffer_size) {
		buffer[buffer_size - 1] = '\0';
		WARNING ("memcached: Message from memcached has been truncated.");
	} else if (buffer_fill == 0) {
		WARNING ("memcached: Peer has unexpectedly shut down the socket. "
				"Buffer: `%s'", buffer);
		shutdown(fd, SHUT_RDWR);
		close(fd);
		return -1;
	}

	shutdown(fd, SHUT_RDWR);
	close(fd);
	return 0;
}
/* }}} */

static int memcached_config (const char *key, const char *value) /* {{{ */
{
	if (strcasecmp (key, "Socket") == 0) {
		if (memcached_socket != NULL) {
			free (memcached_socket);
		}
		memcached_socket = strdup (value);
	} else if (strcasecmp (key, "Host") == 0) {
		if (memcached_host != NULL) {
			free (memcached_host);
		}
		memcached_host = strdup (value);
	} else if (strcasecmp (key, "Port") == 0) {
		int port = (int) (atof (value));
		if ((port > 0) && (port <= 65535)) {
			ssnprintf (memcached_port, sizeof (memcached_port), "%i", port);
		} else {
			sstrncpy (memcached_port, value, sizeof (memcached_port));
		}
	} else {
		return -1;
	}

	return 0;
}
/* }}} */

static void submit_counter (const char *type, const char *type_inst,
		counter_t value) /* {{{ */
{
	value_t values[1];
	value_list_t vl = VALUE_LIST_INIT;

	values[0].counter = value;

	vl.values = values;
	vl.values_len = 1;
	sstrncpy (vl.host, hostname_g, sizeof (vl.host));
	sstrncpy (vl.plugin, "memcached", sizeof (vl.plugin));
	sstrncpy (vl.type, type, sizeof (vl.type));
	if (type_inst != NULL)
		sstrncpy (vl.type_instance, type_inst, sizeof (vl.type_instance));

	plugin_dispatch_values (&vl);
} /* void memcached_submit_cmd */
/* }}} */

static void submit_counter2 (const char *type, const char *type_inst,
		counter_t value0, counter_t value1) /* {{{ */
{
	value_t values[2];
	value_list_t vl = VALUE_LIST_INIT;

	values[0].counter = value0;
	values[1].counter = value1;

	vl.values = values;
	vl.values_len = 2;
	vl.time = time (NULL);
	sstrncpy (vl.host, hostname_g, sizeof (vl.host));
	sstrncpy (vl.plugin, "memcached", sizeof (vl.plugin));
	sstrncpy (vl.type, type, sizeof (vl.type));
	if (type_inst != NULL)
		sstrncpy (vl.type_instance, type_inst, sizeof (vl.type_instance));

	plugin_dispatch_values (&vl);
} /* void memcached_submit_cmd */
/* }}} */

static void submit_gauge (const char *type, const char *type_inst,
		gauge_t value) /* {{{ */
{
	value_t values[1];
	value_list_t vl = VALUE_LIST_INIT;

	values[0].gauge = value;

	vl.values = values;
	vl.values_len = 1;
	vl.time = time (NULL);
	sstrncpy (vl.host, hostname_g, sizeof (vl.host));
	sstrncpy (vl.plugin, "memcached", sizeof (vl.plugin));
	sstrncpy (vl.type, type, sizeof (vl.type));
	if (type_inst != NULL)
		sstrncpy (vl.type_instance, type_inst, sizeof (vl.type_instance));

	plugin_dispatch_values (&vl);
}
/* }}} */

static void submit_gauge2 (const char *type, const char *type_inst,
		gauge_t value0, gauge_t value1) /* {{{ */
{
	value_t values[2];
	value_list_t vl = VALUE_LIST_INIT;

	values[0].gauge = value0;
	values[1].gauge = value1;

	vl.values = values;
	vl.values_len = 2;
	vl.time = time (NULL);
	sstrncpy (vl.host, hostname_g, sizeof (vl.host));
	sstrncpy (vl.plugin, "memcached", sizeof (vl.plugin));
	sstrncpy (vl.type, type, sizeof (vl.type));
	if (type_inst != NULL)
		sstrncpy (vl.type_instance, type_inst, sizeof (vl.type_instance));

	plugin_dispatch_values (&vl);
}
/* }}} */

static int memcached_read (void) /* {{{ */
{
	char buf[1024];
	char *fields[3];
	char *ptr;
	char *line;
	char *saveptr;
	int fields_num;

	gauge_t bytes_used = NAN;
	gauge_t bytes_total = NAN;
	gauge_t hits = NAN;
	gauge_t gets = NAN;
	counter_t rusage_user = 0;
	counter_t rusage_syst = 0;
	counter_t octets_rx = 0;
	counter_t octets_tx = 0;

	/* get data from daemon */
	if (memcached_query_daemon (buf, sizeof (buf)) < 0) {
		return -1;
	}

#define FIELD_IS(cnst) \
	(((sizeof(cnst) - 1) == name_len) && (strcmp (cnst, fields[1]) == 0))

	ptr = buf;
	saveptr = NULL;
	while ((line = strtok_r (ptr, "\n\r", &saveptr)) != NULL)
	{
		int name_len;

		ptr = NULL;

		fields_num = strsplit(line, fields, 3);
		if (fields_num != 3)
			continue;

		name_len = strlen(fields[1]);
		if (name_len == 0)
			continue;

		/*
		 * For an explanation on these fields please refer to
		 * <http://code.sixapart.com/svn/memcached/trunk/server/doc/protocol.txt>
		 */

		/*
		 * CPU time consumed by the memcached process
		 */
		if (FIELD_IS ("rusage_user"))
		{
			rusage_user = atoll (fields[2]);
		}
		else if (FIELD_IS ("rusage_system"))
		{
			rusage_syst = atoll(fields[2]);
		}

		/*
		 * Number of threads of this instance
		 */
		else if (FIELD_IS ("threads"))
		{
			submit_gauge2 ("ps_count", NULL, NAN, atof (fields[2]));
		}

		/*
		 * Number of items stored
		 */
		else if (FIELD_IS ("curr_items"))
		{
			submit_gauge ("memcached_items", "current", atof (fields[2]));
		}

		/*
		 * Number of bytes used and available (total - used)
		 */
		else if (FIELD_IS ("bytes"))
		{
			bytes_used = atof (fields[2]);
		}
		else if (FIELD_IS ("limit_maxbytes"))
		{
			bytes_total = atof(fields[2]);
		}

		/*
		 * Connections
		 */
		else if (FIELD_IS ("curr_connections"))
		{
			submit_gauge ("memcached_connections", "current", atof (fields[2]));
		}

		/*
		 * Commands
		 */
		else if ((name_len > 4) && (strncmp (fields[1], "cmd_", 4) == 0))
		{
			const char *name = fields[1] + 4;
			submit_counter ("memcached_command", name, atoll (fields[2]));
			if (strcmp (name, "get") == 0)
				gets = atof (fields[2]);
		}

		/*
		 * Operations on the cache, i. e. cache hits, cache misses and evictions of items
		 */
		else if (FIELD_IS ("get_hits"))
		{
			submit_counter ("memcached_ops", "hits", atoll (fields[2]));
			hits = atof (fields[2]);
		}
		else if (FIELD_IS ("get_misses"))
		{
			submit_counter ("memcached_ops", "misses", atoll (fields[2]));
		}
		else if (FIELD_IS ("evictions"))
		{
			submit_counter ("memcached_ops", "evictions", atoll (fields[2]));
		}

		/*
		 * Network traffic
		 */
		else if (FIELD_IS ("bytes_read"))
		{
			octets_rx = atoll (fields[2]);
		}
		else if (FIELD_IS ("bytes_written"))
		{
			octets_tx = atoll (fields[2]);
		}
	} /* while ((line = strtok_r (ptr, "\n\r", &saveptr)) != NULL) */

	if (!isnan (bytes_used) && !isnan (bytes_total) && (bytes_used <= bytes_total))
		submit_gauge2 ("df", "cache", bytes_used, bytes_total - bytes_used);

	if ((rusage_user != 0) || (rusage_syst != 0))
		submit_counter2 ("ps_cputime", NULL, rusage_user, rusage_syst);

	if ((octets_rx != 0) || (octets_tx != 0))
		submit_counter2 ("memcached_octets", NULL, octets_rx, octets_tx);

	if (!isnan (gets) && !isnan (hits))
	{
		gauge_t rate = NAN;

		if (gets != 0.0)
			rate = 100.0 * hits / gets;

		submit_gauge ("percent", "hitratio", rate);
	}

	return 0;
}
/* }}} */

void module_register (void) /* {{{ */
{
	plugin_register_config ("memcached", memcached_config, config_keys, config_keys_num);
	plugin_register_read ("memcached", memcached_read);
}
/* }}} */

/*
 * Local variables:
 * tab-width: 4
 * c-basic-offset: 4
 * End:
 * vim600: sw=4 ts=4 fdm=marker noexpandtab
 * vim<600: sw=4 ts=4 noexpandtab
 */
<|MERGE_RESOLUTION|>--- conflicted
+++ resolved
@@ -96,7 +96,6 @@
 		struct addrinfo *ai_list, *ai_ptr;
 		int              ai_return = 0;
 
-<<<<<<< HEAD
 		memset (&ai_hints, '\0', sizeof (ai_hints));
 		ai_hints.ai_flags    = 0;
 #ifdef AI_ADDRCONFIG
@@ -105,17 +104,6 @@
 		ai_hints.ai_family   = AF_INET;
 		ai_hints.ai_socktype = SOCK_STREAM;
 		ai_hints.ai_protocol = 0;
-=======
-	if ((ai_return = getaddrinfo (host, port, &ai_hints, &ai_list)) != 0) {
-		char errbuf[1024];
-		ERROR ("memcached: getaddrinfo (%s, %s): %s",
-				host, port,
-				(ai_return == EAI_SYSTEM)
-				? sstrerror (errno, errbuf, sizeof (errbuf))
-				: gai_strerror (ai_return));
-		return -1;
-	}
->>>>>>> d2c40f1d
 
 		host = memcached_host;
 		if (host == NULL) {
@@ -127,7 +115,7 @@
 			port = MEMCACHED_DEF_PORT;
 		}
 
-		if ((ai_return = getaddrinfo (host, port, NULL, &ai_list)) != 0) {
+		if ((ai_return = getaddrinfo (host, port, &ai_hints, &ai_list)) != 0) {
 			char errbuf[1024];
 			ERROR ("memcached: getaddrinfo (%s, %s): %s",
 					host, port,
